// This test file tests a successful classic run and success/error scenarios for all states
// that are specific to the classic builds
package statemachine

import (
	"context"
	"errors"
	"fmt"
	"io/ioutil"
	"os"
	"os/exec"
	"path"
	"path/filepath"
	"reflect"
	"runtime"
	"strings"
	"testing"

	"gopkg.in/yaml.v2"

	"github.com/canonical/ubuntu-image/internal/helper"
	"github.com/canonical/ubuntu-image/internal/imagedefinition"
	"github.com/invopop/jsonschema"
	"github.com/pkg/xattr"
	"github.com/snapcore/snapd/image"
	"github.com/snapcore/snapd/osutil"

	//"github.com/snapcore/snapd/osutil"
	//"github.com/snapcore/snapd/seed"
	"github.com/snapcore/snapd/store"
	"github.com/xeipuuv/gojsonschema"
)

// TestClassicSetup tests a successful run of the polymorphed Setup function
func TestClassicSetup(t *testing.T) {
	t.Run("test_classic_setup", func(t *testing.T) {
		asserter := helper.Asserter{T: t}
		saveCWD := helper.SaveCWD()
		defer saveCWD()

		var stateMachine ClassicStateMachine
		stateMachine.commonFlags, stateMachine.stateMachineFlags = helper.InitCommonOpts()
		stateMachine.parent = &stateMachine

		err := stateMachine.Setup()
		asserter.AssertErrNil(err, true)
	})
}

// TestYAMLSchemaParsing attempts to parse a variety of image definition files, both
// valid and invalid, and ensures the correct result/errors are returned
func TestYAMLSchemaParsing(t *testing.T) {
	testCases := []struct {
		name            string
		imageDefinition string
		shouldPass      bool
		expectedError   string
	}{
		{"valid_image_definition", "test_raspi.yaml", true, ""},
		{"invalid_class", "test_bad_class.yaml", false, "Class must be one of the following"},
		{"invalid_url", "test_bad_url.yaml", false, "Does not match format 'uri'"},
		{"invalid_ppa_name", "test_bad_ppa_name.yaml", false, "PPAName: Does not match pattern"},
		{"invalid_ppa_auth", "test_bad_ppa_name.yaml", false, "Auth: Does not match pattern"},
		{"both_seed_and_tasks", "test_both_seed_and_tasks.yaml", false, "Must validate one and only one schema"},
		{"git_gadget_without_url", "test_git_gadget_without_url.yaml", false, "When key gadget:type is specified as git, a URL must be provided"},
		{"file_doesnt_exist", "test_not_exist.yaml", false, "no such file or directory"},
		{"not_valid_yaml", "test_invalid_yaml.yaml", false, "yaml: unmarshal errors"},
		{"missing_yaml_fields", "test_missing_name.yaml", false, "Key \"name\" is required in struct \"ImageDefinition\", but is not in the YAML file!"},
		{"private_ppa_without_fingerprint", "test_private_ppa_without_fingerprint.yaml", false, "Fingerprint is required for private PPAs"},
		{"invalid_paths_in_manual_copy", "test_invalid_paths_in_manual_copy.yaml", false, "needs to be an absolute path (../../malicious)"},
		{"invalid_paths_in_manual_copy_bug", "test_invalid_paths_in_manual_copy.yaml", false, "needs to be an absolute path (/../../malicious)"},
		{"invalid_paths_in_manual_touch_file", "test_invalid_paths_in_manual_touch_file.yaml", false, "needs to be an absolute path (../../malicious)"},
		{"invalid_paths_in_manual_touch_file_bug", "test_invalid_paths_in_manual_touch_file.yaml", false, "needs to be an absolute path (/../../malicious)"},
		{"img_specified_without_gadget", "test_image_without_gadget.yaml", false, "Key img cannot be used without key gadget:"},
	}
	for _, tc := range testCases {
		t.Run("test_yaml_schema_"+tc.name, func(t *testing.T) {
			asserter := helper.Asserter{T: t}
			saveCWD := helper.SaveCWD()
			defer saveCWD()

			var stateMachine ClassicStateMachine
			stateMachine.commonFlags, stateMachine.stateMachineFlags = helper.InitCommonOpts()
			stateMachine.parent = &stateMachine
			stateMachine.Args.ImageDefinition = filepath.Join("testdata", "image_definitions",
				tc.imageDefinition)
			err := stateMachine.parseImageDefinition()

			if tc.shouldPass {
				asserter.AssertErrNil(err, false)
			} else {
				asserter.AssertErrContains(err, tc.expectedError)
			}
		})
	}
}

// TestFailedParseImageDefinition mocks function calls to test
// failure cases in the parseImageDefinition state
func TestFailedParseImageDefinition(t *testing.T) {
	t.Run("test_failed_parse_image_definition", func(t *testing.T) {
		asserter := helper.Asserter{T: t}
		saveCWD := helper.SaveCWD()
		defer saveCWD()

		var stateMachine ClassicStateMachine
		stateMachine.commonFlags, stateMachine.stateMachineFlags = helper.InitCommonOpts()
		stateMachine.parent = &stateMachine
		stateMachine.Args.ImageDefinition = filepath.Join("testdata", "image_definitions",
			"test_raspi.yaml")

		// mock helper.SetDefaults
		helperSetDefaults = mockSetDefaults
		defer func() {
			helperSetDefaults = helper.SetDefaults
		}()
		err := stateMachine.parseImageDefinition()
		asserter.AssertErrContains(err, "Test Error")
		helperSetDefaults = helper.SetDefaults

		// mock helper.CheckEmptyFields
		helperCheckEmptyFields = mockCheckEmptyFields
		defer func() {
			helperCheckEmptyFields = helper.CheckEmptyFields
		}()
		err = stateMachine.parseImageDefinition()
		asserter.AssertErrContains(err, "Test Error")
		helperCheckEmptyFields = helper.CheckEmptyFields

		// mock gojsonschema.Validate
		gojsonschemaValidate = mockGojsonschemaValidateError
		defer func() {
			gojsonschemaValidate = gojsonschema.Validate
		}()
		err = stateMachine.parseImageDefinition()
		asserter.AssertErrContains(err, "Schema validation returned an error")
		gojsonschemaValidate = gojsonschema.Validate

		// mock helper.CheckTags
		// the gadget must be set to nil for this test to work
		stateMachine.Args.ImageDefinition = filepath.Join("testdata", "image_definitions",
			"test_image_without_gadget.yaml")
		helperCheckTags = mockCheckTags
		defer func() {
			helperCheckTags = helper.CheckTags
		}()
		err = stateMachine.parseImageDefinition()
		asserter.AssertErrContains(err, "Test Error")
		helperCheckTags = helper.CheckTags
	})
}

// TestCalculateStates reads in a variety of yaml files and ensures
// that the correct states are added to the state machine
// TODO: manually assemble the image definitions instead of relying on the parseImageDefinition() function to make this more of a unit test
func TestCalculateStates(t *testing.T) {
	testCases := []struct {
		name            string
		imageDefinition string
		expectedStates  []string
	}{
		{"state_build_gadget", "test_build_gadget.yaml", []string{"build_gadget_tree", "load_gadget_yaml"}},
		{"state_prebuilt_gadget", "test_prebuilt_gadget.yaml", []string{"prepare_gadget_tree", "load_gadget_yaml"}},
		{"extract_rootfs_tar", "test_extract_rootfs_tar.yaml", []string{"extract_rootfs_tar"}},
		{"build_rootfs_from_seed", "test_rootfs_seed.yaml", []string{"germinate"}},
		{"build_rootfs_from_tasks", "test_rootfs_tasks.yaml", []string{"build_rootfs_from_tasks"}},
		{"customization_states", "test_customization.yaml", []string{"customize_cloud_init", "perform_manual_customization"}},
		{"qcow2", "test_qcow2.yaml", []string{"make_disk", "create_qcow2_image"}},
	}
	for _, tc := range testCases {
		t.Run("test_calcluate_states_"+tc.name, func(t *testing.T) {
			asserter := helper.Asserter{T: t}
			saveCWD := helper.SaveCWD()
			defer saveCWD()

			var stateMachine ClassicStateMachine
			stateMachine.commonFlags, stateMachine.stateMachineFlags = helper.InitCommonOpts()
			stateMachine.parent = &stateMachine
			stateMachine.Args.ImageDefinition = filepath.Join("testdata", "image_definitions", tc.imageDefinition)
			err := stateMachine.parseImageDefinition()
			asserter.AssertErrNil(err, true)

			// now calculate the states and ensure that the expected states are in the slice
			err = stateMachine.calculateStates()
			asserter.AssertErrNil(err, true)

			for _, expectedState := range tc.expectedStates {
				stateFound := false
				for _, state := range stateMachine.states {
					if expectedState == state.name {
						stateFound = true
					}
				}
				if !stateFound {
					t.Errorf("state %s should exist in %v, but does not",
						expectedState, stateMachine.states)
				}
			}
		})
	}
}

// TestFailedCalculateStates tests that the calculateStates
// function fails if the value of --until or --thru is not
// in the calculated list of states
func TestFailedCalculateStates(t *testing.T) {
	t.Run("test_failed_calcluate_states", func(t *testing.T) {
		asserter := helper.Asserter{T: t}
		saveCWD := helper.SaveCWD()
		defer saveCWD()

		var stateMachine ClassicStateMachine
		stateMachine.commonFlags, stateMachine.stateMachineFlags = helper.InitCommonOpts()
		stateMachine.parent = &stateMachine
		stateMachine.ImageDef = imagedefinition.ImageDefinition{
			Gadget: &imagedefinition.Gadget{
				GadgetType: "git",
			},
			Rootfs: &imagedefinition.Rootfs{
				ArchiveTasks: []string{"test"},
			},
			Customization: &imagedefinition.Customization{},
			Artifacts:     &imagedefinition.Artifact{},
		}

		stateMachine.stateMachineFlags.Thru = "fake_state"

		// now calculate the states and ensure that the expected states are in the slice
		err := stateMachine.calculateStates()
		asserter.AssertErrContains(err, "not a valid state name")
	})
}

// TestPrintStates ensures the states are printed to stdout when the --debug flag is set
func TestPrintStates(t *testing.T) {
	t.Run("test_print_states", func(t *testing.T) {
		asserter := helper.Asserter{T: t}
		saveCWD := helper.SaveCWD()
		defer saveCWD()

		var stateMachine ClassicStateMachine
		stateMachine.commonFlags, stateMachine.stateMachineFlags = helper.InitCommonOpts()
		stateMachine.parent = &stateMachine
		stateMachine.commonFlags.Debug = true
		stateMachine.commonFlags.DiskInfo = "test" // for coverage!
		stateMachine.Args.ImageDefinition = filepath.Join("testdata", "image_definitions", "test_raspi.yaml")
		err := stateMachine.parseImageDefinition()
		asserter.AssertErrNil(err, true)

		// capture stdout, calculate the states, and ensure they were printed
		stdout, restoreStdout, err := helper.CaptureStd(&os.Stdout)
		defer restoreStdout()
		asserter.AssertErrNil(err, true)

		err = stateMachine.calculateStates()
		asserter.AssertErrNil(err, true)

		// restore stdout and examine what was printed
		restoreStdout()
		readStdout, err := ioutil.ReadAll(stdout)
		asserter.AssertErrNil(err, true)

		expectedStates := `The calculated states are as follows:
[0] build_gadget_tree
[1] prepare_gadget_tree
[2] load_gadget_yaml
[3] verify_artifact_names
[4] germinate
[5] create_chroot
[6] install_packages
[7] preseed_image
[8] customize_fstab
[9] perform_manual_customization
[10] populate_rootfs_contents
[11] generate_disk_info
[12] calculate_rootfs_size
[13] populate_bootfs_contents
[14] populate_prepare_partitions
[15] make_disk
[16] generate_manifest
[17] finish
`
		if !strings.Contains(string(readStdout), expectedStates) {
			t.Errorf("Expected states to be printed in output:\n\"%s\"\n but got \n\"%s\"\n instead",
				expectedStates, string(readStdout))
		}
	})
}

// TestFailedValidateInputClassic tests a failure in the Setup() function when validating common input
func TestFailedValidateInputClassic(t *testing.T) {
	t.Run("test_failed_validate_input", func(t *testing.T) {
		asserter := helper.Asserter{T: t}
		saveCWD := helper.SaveCWD()
		defer saveCWD()

		// use both --until and --thru to trigger this failure
		var stateMachine ClassicStateMachine
		stateMachine.commonFlags, stateMachine.stateMachineFlags = helper.InitCommonOpts()
		stateMachine.stateMachineFlags.Until = "until-test"
		stateMachine.stateMachineFlags.Thru = "thru-test"

		err := stateMachine.Setup()
		asserter.AssertErrContains(err, "cannot specify both --until and --thru")
		os.RemoveAll(stateMachine.stateMachineFlags.WorkDir)
	})
}

// TestFailedReadMetadataClassic tests a failed metadata read by passing --resume with no previous partial state machine run
func TestFailedReadMetadataClassic(t *testing.T) {
	t.Run("test_failed_read_metadata", func(t *testing.T) {
		asserter := helper.Asserter{T: t}
		saveCWD := helper.SaveCWD()
		defer saveCWD()

		// start a --resume with no previous SM run
		var stateMachine ClassicStateMachine
		stateMachine.commonFlags, stateMachine.stateMachineFlags = helper.InitCommonOpts()
		stateMachine.stateMachineFlags.Resume = true
		stateMachine.stateMachineFlags.WorkDir = testDir

		err := stateMachine.Setup()
		asserter.AssertErrContains(err, "error reading metadata file")
		os.RemoveAll(stateMachine.stateMachineFlags.WorkDir)
	})
}

// TestPrepareGadgetTree runs prepareGadgetTree() and ensures the gadget_tree files
// are placed in the correct locations
func TestPrepareGadgetTree(t *testing.T) {
	t.Run("test_prepare_gadget_tree", func(t *testing.T) {
		asserter := helper.Asserter{T: t}
		saveCWD := helper.SaveCWD()
		defer saveCWD()

		var stateMachine ClassicStateMachine
		stateMachine.commonFlags, stateMachine.stateMachineFlags = helper.InitCommonOpts()
		stateMachine.parent = &stateMachine
		stateMachine.ImageDef = imagedefinition.ImageDefinition{
			Architecture: getHostArch(),
			Series:       getHostSuite(),
			Gadget:       &imagedefinition.Gadget{},
		}

		// need workdir set up for this
		err := stateMachine.makeTemporaryDirectories()
		asserter.AssertErrNil(err, true)

		// place a test gadget tree in the  scratch directory so we don't have to build one
		gadgetSource := filepath.Join("testdata", "gadget_tree")
		gadgetDest := filepath.Join(stateMachine.tempDirs.scratch, "gadget")
		err = osutil.CopySpecialFile(gadgetSource, gadgetDest)
		asserter.AssertErrNil(err, true)

		err = stateMachine.prepareGadgetTree()
		asserter.AssertErrNil(err, true)

		gadgetTreeFiles := []string{"grub.conf", "pc-boot.img", "meta/gadget.yaml"}
		for _, file := range gadgetTreeFiles {
			_, err := os.Stat(filepath.Join(stateMachine.tempDirs.unpack, "gadget", file))
			if err != nil {
				t.Errorf("File %s should be in unpack, but is missing", file)
			}
		}
		os.RemoveAll(stateMachine.stateMachineFlags.WorkDir)
	})
}

// TestPrepareGadgetTreePrebuilt tests the prepareGadgetTree function with prebuilt gadgets
func TestPrepareGadgetTreePrebuilt(t *testing.T) {
	t.Run("test_prepare_gadget_tree_prebuilt", func(t *testing.T) {
		asserter := helper.Asserter{T: t}
		saveCWD := helper.SaveCWD()
		defer saveCWD()

		var stateMachine ClassicStateMachine
		stateMachine.commonFlags, stateMachine.stateMachineFlags = helper.InitCommonOpts()
		stateMachine.parent = &stateMachine
		stateMachine.ImageDef = imagedefinition.ImageDefinition{
			Architecture: getHostArch(),
			Series:       getHostSuite(),
			Gadget: &imagedefinition.Gadget{
				GadgetType: "prebuilt",
				GadgetURL:  "testdata/gadget_tree/",
			},
		}

		// need workdir set up for this
		err := stateMachine.makeTemporaryDirectories()
		asserter.AssertErrNil(err, true)

		err = stateMachine.prepareGadgetTree()
		asserter.AssertErrNil(err, true)

		gadgetTreeFiles := []string{"grub.conf", "pc-boot.img", "meta/gadget.yaml"}
		for _, file := range gadgetTreeFiles {
			_, err := os.Stat(filepath.Join(stateMachine.tempDirs.unpack, "gadget", file))
			if err != nil {
				t.Errorf("File %s should be in unpack, but is missing", file)
			}
		}
		os.RemoveAll(stateMachine.stateMachineFlags.WorkDir)
	})
}

// TestFailedPrepareGadgetTree tests failures in os, osutil, and ioutil libraries
func TestFailedPrepareGadgetTree(t *testing.T) {
	t.Run("test_failed_prepare_gadget_tree", func(t *testing.T) {
		asserter := helper.Asserter{T: t}
		var stateMachine ClassicStateMachine
		stateMachine.commonFlags, stateMachine.stateMachineFlags = helper.InitCommonOpts()
		stateMachine.parent = &stateMachine
		stateMachine.ImageDef = imagedefinition.ImageDefinition{
			Architecture: getHostArch(),
			Series:       getHostSuite(),
			Gadget:       &imagedefinition.Gadget{},
		}

		// need workdir set up for this
		err := stateMachine.makeTemporaryDirectories()
		asserter.AssertErrNil(err, true)

		// place a test gadget tree in the  scratch directory so we don't have to build one
		gadgetSource := filepath.Join("testdata", "gadget_tree")
		gadgetDest := filepath.Join(stateMachine.tempDirs.scratch, "gadget")
		err = osutil.CopySpecialFile(gadgetSource, gadgetDest)
		asserter.AssertErrNil(err, true)

		// mock os.Mkdir
		osMkdirAll = mockMkdirAll
		defer func() {
			osMkdirAll = os.MkdirAll
		}()
		err = stateMachine.prepareGadgetTree()
		asserter.AssertErrContains(err, "Error creating unpack directory")
		osMkdirAll = os.MkdirAll

		// mock ioutil.ReadDir
		ioutilReadDir = mockReadDir
		defer func() {
			ioutilReadDir = ioutil.ReadDir
		}()
		err = stateMachine.prepareGadgetTree()
		asserter.AssertErrContains(err, "Error reading gadget tree")
		ioutilReadDir = ioutil.ReadDir

		// mock osutil.CopySpecialFile
		osutilCopySpecialFile = mockCopySpecialFile
		defer func() {
			osutilCopySpecialFile = osutil.CopySpecialFile
		}()
		err = stateMachine.prepareGadgetTree()
		asserter.AssertErrContains(err, "Error copying gadget tree")
		osutilCopySpecialFile = osutil.CopySpecialFile

		os.RemoveAll(stateMachine.stateMachineFlags.WorkDir)
	})
}

// TestVerifyArtifactNames unit tests the verifyArtifactNames function
func TestVerifyArtifactNames(t *testing.T) {
	testCases := []struct {
		name             string
		gadgetYAML       string
		img              *[]imagedefinition.Img
		qcow2            *[]imagedefinition.Qcow2
		expectedVolNames map[string]string
		shouldPass       bool
	}{
		{
			"single_volume_specified",
			"gadget_tree/meta/gadget.yaml",
			&[]imagedefinition.Img{
				{
					ImgName:   "test1.img",
					ImgVolume: "pc",
				},
			},
			nil,
			map[string]string{
				"pc": "test1.img",
			},
			true,
		},
		{
			"single_volume_not_specified",
			"gadget_tree/meta/gadget.yaml",
			&[]imagedefinition.Img{
				{
					ImgName: "test-single.img",
				},
			},
			nil,
			map[string]string{
				"pc": "test-single.img",
			},
			true,
		},
		{
			"mutli_volume_specified",
			"gadget-multi.yaml",
			&[]imagedefinition.Img{
				{
					ImgName:   "test1.img",
					ImgVolume: "first",
				},
				{
					ImgName:   "test2.img",
					ImgVolume: "second",
				},
				{
					ImgName:   "test3.img",
					ImgVolume: "third",
				},
				{
					ImgName:   "test4.img",
					ImgVolume: "fourth",
				},
			},
			nil,
			map[string]string{
				"first":  "test1.img",
				"second": "test2.img",
				"third":  "test3.img",
				"fourth": "test4.img",
			},
			true,
		},
		{
			"mutli_volume_not_specified",
			"gadget-multi.yaml",
			&[]imagedefinition.Img{
				{
					ImgName: "test1.img",
				},
				{
					ImgName: "test2.img",
				},
				{
					ImgName: "test3.img",
				},
				{
					ImgName: "test4.img",
				},
			},
			nil,
			map[string]string{},
			false,
		},
		{
			"mutli_volume_some_specified",
			"gadget-multi.yaml",
			&[]imagedefinition.Img{
				{
					ImgName:   "test1.img",
					ImgVolume: "first",
				},
				{
					ImgName:   "test2.img",
					ImgVolume: "second",
				},
				{
					ImgName: "test3.img",
				},
				{
					ImgName: "test4.img",
				},
			},
			nil,
			map[string]string{},
			false,
		},
		{
			"mutli_volume_only_create_some_images",
			"gadget-multi.yaml",
			&[]imagedefinition.Img{
				{
					ImgName:   "test1.img",
					ImgVolume: "first",
				},
				{
					ImgName:   "test2.img",
					ImgVolume: "second",
				},
			},
			nil,
			map[string]string{
				"first":  "test1.img",
				"second": "test2.img",
			},
			true,
		},
		{
			"qcow2_single_volume_no_img",
			"gadget_tree/meta/gadget.yaml",
			nil,
			&[]imagedefinition.Qcow2{
				{
					Qcow2Name:   "test1.qcow2",
					Qcow2Volume: "pc",
				},
			},
			map[string]string{
				"pc": "test1.qcow2.img",
			},
			true,
		},
		{
			"qcow2_single_volume_not_specified_no_img",
			"gadget_tree/meta/gadget.yaml",
			nil,
			&[]imagedefinition.Qcow2{
				{
					Qcow2Name:   "test1.qcow2",
				},
			},
			map[string]string{
				"pc": "test1.qcow2.img",
			},
			true,
		},
		{
			"qcow2_single_volume_yes_img",
			"gadget_tree/meta/gadget.yaml",
			&[]imagedefinition.Img{
				{
					ImgName:   "test1.img",
					ImgVolume: "pc",
				},
			},
			&[]imagedefinition.Qcow2{
				{
					Qcow2Name:   "test1.img",
					Qcow2Volume: "pc",
				},
			},
			map[string]string{
				"pc": "test1.img",
			},
			true,
		},
		{
			"qcow2_mutli_volume_not_specified",
			"gadget-multi.yaml",
			nil,
			&[]imagedefinition.Qcow2{
				{
					Qcow2Name: "test1.img",
				},
				{
					Qcow2Name: "test2.img",
				},
				{
					Qcow2Name: "test3.img",
				},
				{
					Qcow2Name: "test4.img",
				},
			},
			map[string]string{},
			false,
		},
		{
			"qcow2_mutli_volume_no_img",
			"gadget-multi.yaml",
			nil,
			&[]imagedefinition.Qcow2{
				{
					Qcow2Name:   "test1.qcow2",
					Qcow2Volume: "first",
				},
				{
					Qcow2Name:   "test2.qcow2",
					Qcow2Volume: "second",
				},
				{
					Qcow2Name:   "test3.qcow2",
					Qcow2Volume: "third",
				},
				{
					Qcow2Name:   "test4.qcow2",
					Qcow2Volume: "fourth",
				},
			},
			map[string]string{
				"first":  "test1.qcow2.img",
				"second": "test2.qcow2.img",
				"third":  "test3.qcow2.img",
				"fourth": "test4.qcow2.img",
			},
			true,
		},
		{
			"qcow2_mutli_volume_yes_img",
			"gadget-multi.yaml",
			&[]imagedefinition.Img{
				{
					ImgName:   "test1.img",
					ImgVolume: "first",
				},
				{
					ImgName:   "test2.img",
					ImgVolume: "second",
				},
				{
					ImgName:   "test3.img",
					ImgVolume: "third",
				},
				{
					ImgName:   "test4.img",
					ImgVolume: "fourth",
				},
			},
			&[]imagedefinition.Qcow2{
				{
					Qcow2Name:   "test1.img",
					Qcow2Volume: "first",
				},
				{
					Qcow2Name:   "test2.img",
					Qcow2Volume: "second",
				},
				{
					Qcow2Name:   "test3.img",
					Qcow2Volume: "third",
				},
				{
					Qcow2Name:   "test4.img",
					Qcow2Volume: "fourth",
				},
			},
			map[string]string{
				"first":  "test1.img",
				"second": "test2.img",
				"third":  "test3.img",
				"fourth": "test4.img",
			},
			true,
		},
		{
			"qcow2_mutli_volume_img_for_different_volume",
			"gadget-multi.yaml",
			&[]imagedefinition.Img{
				{
					ImgName:   "test1.img",
					ImgVolume: "first",
				},
				{
					ImgName:   "test2.img",
					ImgVolume: "second",
				},
			},
			&[]imagedefinition.Qcow2{
				{
					Qcow2Name:   "test3.qcow2",
					Qcow2Volume: "third",
				},
				{
					Qcow2Name:   "test4.qcow2",
					Qcow2Volume: "fourth",
				},
			},
			map[string]string{
				"first":  "test1.img",
				"second": "test2.img",
				"third":  "test3.qcow2.img",
				"fourth": "test4.qcow2.img",
			},
			true,
		},
	}
	for _, tc := range testCases {
		t.Run("test_verify_artifact_names_"+tc.name, func(t *testing.T) {
			asserter := helper.Asserter{T: t}
			saveCWD := helper.SaveCWD()
			defer saveCWD()

			var stateMachine ClassicStateMachine
			stateMachine.commonFlags, stateMachine.stateMachineFlags = helper.InitCommonOpts()
			stateMachine.parent = &stateMachine

			stateMachine.YamlFilePath = filepath.Join("testdata", tc.gadgetYAML)
			stateMachine.ImageDef = imagedefinition.ImageDefinition{
				Architecture: getHostArch(),
				Series:       getHostSuite(),
				Rootfs: &imagedefinition.Rootfs{
					Archive: "ubuntu",
				},
				Customization: &imagedefinition.Customization{},
				Artifacts: &imagedefinition.Artifact{
					Img:   tc.img,
					Qcow2: tc.qcow2,
				},
			}

			// need workdir set up for this
			err := stateMachine.makeTemporaryDirectories()
			asserter.AssertErrNil(err, true)

			// load gadget yaml
			err = stateMachine.loadGadgetYaml()
			asserter.AssertErrNil(err, true)

			// verify artifact names
			err = stateMachine.verifyArtifactNames()
			if tc.shouldPass {
				asserter.AssertErrNil(err, true)
				if !reflect.DeepEqual(tc.expectedVolNames, stateMachine.VolumeNames) {
					fmt.Println(tc.expectedVolNames)
					fmt.Println(stateMachine.VolumeNames)
					t.Errorf("Expected volume names does not match calculated volume names")
				}
			} else {
				asserter.AssertErrContains(err, "Volume names must be specified for each image")
			}

		})
	}
}

// TestBuildRootfsFromTasks unit tests the buildRootfsFromTasks function
func TestBuildRootfsFromTasks(t *testing.T) {
	t.Run("test_build_rootfs_from_tasks", func(t *testing.T) {
		asserter := helper.Asserter{T: t}
		saveCWD := helper.SaveCWD()
		defer saveCWD()

		var stateMachine ClassicStateMachine
		stateMachine.commonFlags, stateMachine.stateMachineFlags = helper.InitCommonOpts()

		err := stateMachine.buildRootfsFromTasks()
		asserter.AssertErrNil(err, true)

		os.RemoveAll(stateMachine.stateMachineFlags.WorkDir)
	})
}

// TestExtractRootfsTar unit tests the extractRootfsTar function
func TestExtractRootfsTar(t *testing.T) {
	testCases := []struct {
		name          string
		rootfsTar     string
		SHA256sum     string
		expectedFiles []string
	}{
		{
			"vanilla_tar",
			filepath.Join("testdata", "rootfs_tarballs", "rootfs.tar"),
			"ec01fd8488b0f35d2ca69e6f82edfaecef5725da70913bab61240419ce574918",
			[]string{
				"test_tar1",
				"test_tar2",
			},
		},
		{
			"gz",
			filepath.Join("testdata", "rootfs_tarballs", "rootfs.tar.gz"),
			"29152fd9cadbc92f174815ec642ab3aea98f08f902a4f317ec037f8fe60e40c3",
			[]string{
				"test_tar_gz1",
				"test_tar_gz2",
			},
		},
		{
			"xz",
			filepath.Join("testdata", "rootfs_tarballs", "rootfs.tar.xz"),
			"e3708f1d98ccea0e0c36843d9576580505ee36d523bfcf78b0f73a035ae9a14e",
			[]string{
				"test_tar_xz1",
				"test_tar_xz2",
			},
		},
		{
			"bz2",
			filepath.Join("testdata", "rootfs_tarballs", "rootfs.tar.bz2"),
			"a1180a73b652d85d7330ef21d433b095363664f2f808363e67f798fae15abf0c",
			[]string{
				"test_tar_bz1",
				"test_tar_bz2",
			},
		},
		{
			"zst",
			filepath.Join("testdata", "rootfs_tarballs", "rootfs.tar.zst"),
			"5fb00513f84e28225a3155fd78c59a6a923b222e1c125aab35bbfd4091281829",
			[]string{
				"test_tar_zstd1",
				"test_tar_zstd2",
			},
		},
	}
	for _, tc := range testCases {
		t.Run("test_extract_rootfs_tar_"+tc.name, func(t *testing.T) {
			asserter := helper.Asserter{T: t}
			saveCWD := helper.SaveCWD()
			defer saveCWD()

			var stateMachine ClassicStateMachine
			stateMachine.commonFlags, stateMachine.stateMachineFlags = helper.InitCommonOpts()
			stateMachine.parent = &stateMachine
			absTarPath, err := filepath.Abs(tc.rootfsTar)
			asserter.AssertErrNil(err, true)
			stateMachine.ImageDef = imagedefinition.ImageDefinition{
				Architecture: getHostArch(),
				Series:       getHostSuite(),
				Rootfs: &imagedefinition.Rootfs{
					Tarball: &imagedefinition.Tarball{
						TarballURL: fmt.Sprintf("file://%s", absTarPath),
					},
				},
			}

			// need workdir set up for this
			err = stateMachine.makeTemporaryDirectories()
			asserter.AssertErrNil(err, true)

			err = stateMachine.extractRootfsTar()
			asserter.AssertErrNil(err, true)

			for _, testFile := range tc.expectedFiles {
				_, err := os.Stat(filepath.Join(stateMachine.tempDirs.chroot, testFile))
				if err != nil {
					t.Errorf("File %s should be in chroot, but is missing", testFile)
				}
			}
			os.RemoveAll(stateMachine.stateMachineFlags.WorkDir)
		})
	}
}

// TestFailedExtractRootfsTar tests failures in the extractRootfsTar function
func TestFailedExtractRootfsTar(t *testing.T) {
	t.Run("test_failed_extract_rootfs_tar", func(t *testing.T) {
		asserter := helper.Asserter{T: t}
		saveCWD := helper.SaveCWD()
		defer saveCWD()

		var stateMachine ClassicStateMachine
		stateMachine.commonFlags, stateMachine.stateMachineFlags = helper.InitCommonOpts()
		stateMachine.parent = &stateMachine
		absTarPath, err := filepath.Abs(filepath.Join("testdata", "rootfs_tarballs", "rootfs.tar"))
		asserter.AssertErrNil(err, true)
		stateMachine.ImageDef = imagedefinition.ImageDefinition{
			Architecture: getHostArch(),
			Series:       getHostSuite(),
			Rootfs: &imagedefinition.Rootfs{
				Tarball: &imagedefinition.Tarball{
					TarballURL: fmt.Sprintf("file://%s", absTarPath),
					SHA256sum:  "fail",
				},
			},
		}

		// need workdir set up for this
		err = stateMachine.makeTemporaryDirectories()
		asserter.AssertErrNil(err, true)

		// mock os.Mkdir
		osMkdir = mockMkdir
		defer func() {
			osMkdir = os.Mkdir
		}()
		err = stateMachine.extractRootfsTar()
		asserter.AssertErrContains(err, "Failed to create chroot directory")
		osMkdir = os.Mkdir

		// clean up chroot directory
		os.RemoveAll(stateMachine.tempDirs.chroot)

		// now test with the incorrect SHA256sum
		err = stateMachine.extractRootfsTar()
		asserter.AssertErrContains(err, "Calculated SHA256 sum of rootfs tarball")

		// clean up chroot directory
		os.RemoveAll(stateMachine.tempDirs.chroot)

		// use a tarball that doesn't exist to trigger a failure in computing
		// the SHA256 sum
		stateMachine.ImageDef.Rootfs.Tarball.TarballURL = "fakefile"
		err = stateMachine.extractRootfsTar()
		asserter.AssertErrContains(err, "Error opening file \"fakefile\" to calculate SHA256 sum")
		os.RemoveAll(stateMachine.stateMachineFlags.WorkDir)
	})
}

// TestCustomizeCloudInit unit tests the customizeCloudInit function
func TestCustomizeCloudInit(t *testing.T) {
	cloudInitConfigs := []imagedefinition.CloudInit{
		{
			MetaData:      "foo: bar",
			NetworkConfig: "foobar: foobar",
			UserData:      "bar: baz",
		},
		{
			MetaData:      "foo: bar",
			NetworkConfig: "foobar: foobar",
			UserData:      "",
		},
		{
			NetworkConfig: "foobar: foobar",
			UserData:      "",
		},
		{
			UserData: `chpasswd:
  expire: true
  users:
    - name: ubuntu
      password: ubuntu
      type: text
`,
		},
	}

	for _, cloudInitConfig := range cloudInitConfigs {
		t.Run("test_customize_cloud_init", func(t *testing.T) {
			// Test setup
			asserter := helper.Asserter{T: t}
			saveCWD := helper.SaveCWD()
			defer saveCWD()

			var stateMachine ClassicStateMachine
			stateMachine.commonFlags, stateMachine.stateMachineFlags = helper.InitCommonOpts()
			stateMachine.parent = &stateMachine
			tmpDir, err := os.MkdirTemp("", "")
			if err != nil {
				t.Fatal(err)
			}
			defer os.RemoveAll(tmpDir)
			stateMachine.tempDirs.chroot = tmpDir

			// this directory is expected to be present as it is installed by cloud-init
			os.MkdirAll(path.Join(tmpDir, "etc/cloud/cloud.cfg.d"), 0777)

			stateMachine.ImageDef.Customization = &imagedefinition.Customization{
				CloudInit: &cloudInitConfig,
			}

			// Running function to test
			err = stateMachine.customizeCloudInit()
			asserter.AssertErrNil(err, true)

			// Validation
			seedPath := path.Join(tmpDir, "var/lib/cloud/seed/nocloud")

			metaDataFile, err := os.Open(path.Join(seedPath, "meta-data"))
			if cloudInitConfig.MetaData != "" {
				asserter.AssertErrNil(err, false)

				metaDataFileContent, err := ioutil.ReadAll(metaDataFile)
				asserter.AssertErrNil(err, false)

				if string(metaDataFileContent[:]) != cloudInitConfig.MetaData {
					t.Errorf("un-expected meta-data content found: expected:\n%v\ngot:%v", cloudInitConfig.MetaData, string(metaDataFileContent[:]))
				}
			} else {
				asserter.AssertErrContains(err, "no such file or directory")
			}

			networkConfigFile, err := os.Open(path.Join(seedPath, "network-config"))
			if cloudInitConfig.NetworkConfig != "" {
				asserter.AssertErrNil(err, false)

				networkConfigFileContent, err := ioutil.ReadAll(networkConfigFile)
				asserter.AssertErrNil(err, false)
				if string(networkConfigFileContent[:]) != cloudInitConfig.NetworkConfig {
					t.Errorf("un-expected network-config found: expected:\n%v\ngot:%v", cloudInitConfig.NetworkConfig, string(networkConfigFileContent[:]))
				}
			} else {
				asserter.AssertErrContains(err, "no such file or directory")
			}

			userDataFile, err := os.Open(path.Join(seedPath, "user-data"))
			if cloudInitConfig.UserData != "" {
				asserter.AssertErrNil(err, false)

				userDataFileContent, err := ioutil.ReadAll(userDataFile)
				asserter.AssertErrNil(err, false)

				if string(userDataFileContent[:]) != cloudInitConfig.UserData {
					t.Errorf("un-expected user-data content found: expected:\n%v\ngot:%v", cloudInitConfig.UserData, string(userDataFileContent[:]))
				}
			} else {
				asserter.AssertErrContains(err, "no such file or directory")
			}

			os.RemoveAll(stateMachine.stateMachineFlags.WorkDir)
		})
	}
}

func TestFailedCustomizeCloudInit(t *testing.T) {
	// Test setup
	asserter := helper.Asserter{T: t}
	saveCWD := helper.SaveCWD()
	defer saveCWD()

	var stateMachine ClassicStateMachine
	stateMachine.commonFlags, stateMachine.stateMachineFlags = helper.InitCommonOpts()
	stateMachine.parent = &stateMachine
	tmpDir, err := os.MkdirTemp("", "")
	if err != nil {
		t.Fatal(err)
	}
	defer os.RemoveAll(tmpDir)
	stateMachine.tempDirs.chroot = tmpDir

	stateMachine.ImageDef.Customization = &imagedefinition.Customization{
		CloudInit: &imagedefinition.CloudInit{
			MetaData:      "foo: bar",
			NetworkConfig: "foobar: foobar",
			UserData: `chpasswd:
  expire: true
  users:
    - name: ubuntu
      password: ubuntu
      type: text
`,
		},
	}

	// Test if osCreate fails
	fileList := []string{"meta-data", "user-data", "network-config", "90_dpkg.cfg"}
	for _, file := range fileList {
		t.Run("test_failed_customize_cloud_init_"+file, func(t *testing.T) {
			// this directory is expected to be present as it is installed by cloud-init
			cloudInitConfigDirPath := path.Join(tmpDir, "etc/cloud/cloud.cfg.d")
			os.MkdirAll(cloudInitConfigDirPath, 0777)
			defer os.RemoveAll(cloudInitConfigDirPath)

			osCreate = func(name string) (*os.File, error) {
				if strings.Contains(name, file) {
					return nil, errors.New("test error: failed to create file")
				}
				return os.Create(name)
			}

			err := stateMachine.customizeCloudInit()
			asserter.AssertErrContains(err, "test error: failed to create file")
		})
	}

	// Test if Write fails (file is read only)
	for _, file := range fileList {
		t.Run("test_failed_customize_cloud_init_"+file, func(t *testing.T) {
			// this directory is expected to be present as it is installed by cloud-init
			cloudInitConfigDirPath := path.Join(tmpDir, "etc/cloud/cloud.cfg.d")
			os.MkdirAll(cloudInitConfigDirPath, 0777)
			defer os.RemoveAll(cloudInitConfigDirPath)

			osCreate = func(name string) (*os.File, error) {
				if strings.Contains(name, file) {
					fileReadWrite, _ := os.Create(name)
					fileReadWrite.Close()
					fileReadOnly, _ := os.Open(name)
					return fileReadOnly, nil
				}
				return os.Create(name)
			}

			err := stateMachine.customizeCloudInit()
			if err == nil {
				t.Errorf("expected error but got nil")
			}
		})
	}

	// Test if os.MkdirAll fails
	t.Run("test_failed_customize_cloud_init_mkdir", func(t *testing.T) {
		// this directory is expected to be present as it is installed by cloud-init
		cloudInitConfigDirPath := path.Join(tmpDir, "etc/cloud/cloud.cfg.d")
		os.MkdirAll(cloudInitConfigDirPath, 0777)
		defer os.RemoveAll(cloudInitConfigDirPath)

		osMkdirAll = mockMkdirAll
		defer func() {
			osMkdirAll = os.MkdirAll
		}()

		err := stateMachine.customizeCloudInit()
		if err == nil {
			t.Error()
		}
	})

	// Test if yaml.Marshal fails
	t.Run("Test_failed_customize_cloud_init_yaml_marshal", func(t *testing.T) {
		// this directory is expected to be present as it is installed by cloud-init
		cloudInitConfigDirPath := path.Join(tmpDir, "etc/cloud/cloud.cfg.d")
		os.MkdirAll(cloudInitConfigDirPath, 0777)
		defer os.RemoveAll(cloudInitConfigDirPath)

		yamlMarshal = mockMarshal
		defer func() {
			yamlMarshal = yaml.Marshal
		}()

		err := stateMachine.customizeCloudInit()
		if err == nil {
			t.Error()
		}
	})
}

// TestSetupExtraPPAs unit tests the setupExtraPPAs function
func TestSetupExtraPPAs(t *testing.T) {
	t.Run("test_setup_extra_PPAs", func(t *testing.T) {
		asserter := helper.Asserter{T: t}
		saveCWD := helper.SaveCWD()
		defer saveCWD()

		var stateMachine ClassicStateMachine
		stateMachine.commonFlags, stateMachine.stateMachineFlags = helper.InitCommonOpts()

		err := stateMachine.setupExtraPPAs()
		asserter.AssertErrNil(err, true)

		os.RemoveAll(stateMachine.stateMachineFlags.WorkDir)
	})
}

// TestInstallExtraPackages unit tests the installExtraPackages function
func TestInstallExtraPackages(t *testing.T) {
	t.Run("test_install_extra_packages", func(t *testing.T) {
		asserter := helper.Asserter{T: t}
		saveCWD := helper.SaveCWD()
		defer saveCWD()

		var stateMachine ClassicStateMachine
		stateMachine.commonFlags, stateMachine.stateMachineFlags = helper.InitCommonOpts()

		err := stateMachine.installExtraPackages()
		asserter.AssertErrNil(err, true)

		os.RemoveAll(stateMachine.stateMachineFlags.WorkDir)
	})
}

// TestManualCustomization unit tests the manualCustomization function
func TestManualCustomization(t *testing.T) {
	t.Run("test_manual_customization", func(t *testing.T) {
		asserter := helper.Asserter{T: t}
		saveCWD := helper.SaveCWD()
		defer saveCWD()

		var stateMachine ClassicStateMachine
		stateMachine.commonFlags, stateMachine.stateMachineFlags = helper.InitCommonOpts()
		stateMachine.parent = &stateMachine

		stateMachine.ImageDef = imagedefinition.ImageDefinition{
			Architecture: getHostArch(),
			Series:       getHostSuite(),
			Rootfs: &imagedefinition.Rootfs{
				Archive: "ubuntu",
			},
			Customization: &imagedefinition.Customization{
				Manual: &imagedefinition.Manual{
					CopyFile: []*imagedefinition.CopyFile{
						{
							Source: filepath.Join("testdata", "test_script"),
							Dest:   "/test_copy_file",
						},
					},
					TouchFile: []*imagedefinition.TouchFile{
						{
							TouchPath: "/test_touch_file",
						},
					},
					Execute: []*imagedefinition.Execute{
						{
							// the file we already copied creates a file /test_execute
							ExecutePath: "/test_copy_file",
						},
					},
					AddUser: []*imagedefinition.AddUser{
						{
							UserName: "testuser",
							UserID:   "123456",
						},
					},
					AddGroup: []*imagedefinition.AddGroup{
						{
							GroupName: "testgroup",
							GroupID:   "456789",
						},
					},
				},
			},
		}

		// need workdir set up for this
		err := stateMachine.makeTemporaryDirectories()
		asserter.AssertErrNil(err, true)

		// also create chroot
		err = stateMachine.createChroot()
		asserter.AssertErrNil(err, true)

		err = stateMachine.manualCustomization()
		asserter.AssertErrNil(err, true)

		// Check that the correct files exist
		testFiles := []string{"test_copy_file", "test_touch_file", "test_execute"}
		for _, fileName := range testFiles {
			_, err := os.Stat(filepath.Join(stateMachine.tempDirs.chroot, fileName))
			if err != nil {
				t.Errorf("file %s should exist, but it does not", fileName)
			}
		}

		// Check that the test user exists with the correct uid
		passwdFile := filepath.Join(stateMachine.tempDirs.chroot, "etc", "passwd")
		passwdContents, err := ioutil.ReadFile(passwdFile)
		asserter.AssertErrNil(err, true)
		if !strings.Contains(string(passwdContents), "testuser:x:123456") {
			t.Errorf("Test user was not created in the chroot")
		}

		// Check that the test group exists with the correct gid
		groupFile := filepath.Join(stateMachine.tempDirs.chroot, "etc", "group")
		groupContents, err := ioutil.ReadFile(groupFile)
		asserter.AssertErrNil(err, true)
		if !strings.Contains(string(groupContents), "testgroup:x:456789") {
			t.Errorf("Test group was not created in the chroot")
		}

		os.RemoveAll(stateMachine.stateMachineFlags.WorkDir)
	})
}

// TestFailedManualCustomization tests failures in the manualCustomization function
func TestFailedManualCustomization(t *testing.T) {
	t.Run("test_failed_manual_customization", func(t *testing.T) {
		asserter := helper.Asserter{T: t}
		saveCWD := helper.SaveCWD()
		defer saveCWD()

		var stateMachine ClassicStateMachine
		stateMachine.commonFlags, stateMachine.stateMachineFlags = helper.InitCommonOpts()
		stateMachine.parent = &stateMachine

		stateMachine.ImageDef = imagedefinition.ImageDefinition{
			Customization: &imagedefinition.Customization{
				Manual: &imagedefinition.Manual{
					TouchFile: []*imagedefinition.TouchFile{
						{
							TouchPath: filepath.Join("this", "path", "does", "not", "exist"),
						},
					},
				},
			},
		}

		err := stateMachine.manualCustomization()
		asserter.AssertErrContains(err, "no such file or directory")
		os.RemoveAll(stateMachine.stateMachineFlags.WorkDir)
	})
}

// TestPreseedClassicImage unit tests the preseedClassicImage function
func TestPreseedClassicImage(t *testing.T) {
	t.Run("test_preseed_classic_image", func(t *testing.T) {
		asserter := helper.Asserter{T: t}
		saveCWD := helper.SaveCWD()
		defer saveCWD()

		var stateMachine ClassicStateMachine
		stateMachine.commonFlags, stateMachine.stateMachineFlags = helper.InitCommonOpts()
		stateMachine.parent = &stateMachine
		stateMachine.Snaps = []string{"lxd"}
		stateMachine.commonFlags.Channel = "stable"
		stateMachine.ImageDef = imagedefinition.ImageDefinition{
			Architecture: getHostArch(),
			Customization: &imagedefinition.Customization{
				ExtraSnaps: []*imagedefinition.Snap{
					{
						SnapName: "hello",
						Channel:  "candidate",
					},
				},
			},
		}

		err := stateMachine.makeTemporaryDirectories()
		asserter.AssertErrNil(err, true)

		err = stateMachine.preseedClassicImage()
		asserter.AssertErrNil(err, true)

		// check that the lxd and hello snaps, as well as lxd's base, core20
		// were preseeded in the correct location
		snaps := map[string]string{"lxd": "stable", "hello": "candidate", "core20": "stable"}
		for snapName, snapChannel := range snaps {
			// reach out to the snap store to find the revision
			// of the snap for the specified channel
			snapStore := store.New(nil, nil)
			snapSpec := store.SnapSpec{Name: snapName}
			context := context.TODO() //context can be empty, just not nil
			snapInfo, err := snapStore.SnapInfo(context, snapSpec, nil)
			asserter.AssertErrNil(err, true)

			var storeRevision int
			storeRevision = snapInfo.Channels["latest/"+snapChannel].Revision.N
			snapFileName := fmt.Sprintf("%s_%d.snap", snapName, storeRevision)

			snapPath := filepath.Join(stateMachine.tempDirs.chroot,
				"var", "lib", "snapd", "seed", "snaps", snapFileName)
			_, err = os.Stat(snapPath)
			if err != nil {
				if os.IsNotExist(err) {
					t.Errorf("File %s should exist, but does not", snapPath)
				}
			}
		}
		os.RemoveAll(stateMachine.stateMachineFlags.WorkDir)
	})
}

// TestFailedPreseedClassicImage tests failures in the preseedClassicImage function
func TestFailedPreseedClassicImage(t *testing.T) {
	t.Run("test_failed_preseed_classic_image", func(t *testing.T) {
		asserter := helper.Asserter{T: t}
		saveCWD := helper.SaveCWD()
		defer saveCWD()

		var stateMachine ClassicStateMachine
		stateMachine.commonFlags, stateMachine.stateMachineFlags = helper.InitCommonOpts()
		stateMachine.parent = &stateMachine
		stateMachine.ImageDef = imagedefinition.ImageDefinition{
			Architecture: getHostArch(),
			Customization: &imagedefinition.Customization{
				ExtraSnaps: []*imagedefinition.Snap{},
			},
		}

		// need workdir set up for this
		err := stateMachine.makeTemporaryDirectories()
		asserter.AssertErrNil(err, true)

		// include an invalid snap snap name to trigger a failure in
		// parseSnapsAndChannels
		stateMachine.Snaps = []string{"lxd=test=invalid=name"}
		err = stateMachine.preseedClassicImage()
		asserter.AssertErrContains(err, "Invalid syntax")

		// try to include a nonexistent snap to trigger a failure
		// in snapStore.SnapInfo
		stateMachine.Snaps = []string{"test-this-snap-name-should-never-exist"}
		err = stateMachine.preseedClassicImage()
		asserter.AssertErrContains(err, "Error getting info for snap")

		// mock image.Prepare
		stateMachine.Snaps = []string{"hello"}
		imagePrepare = mockImagePrepare
		defer func() {
			imagePrepare = image.Prepare
		}()
		err = stateMachine.preseedClassicImage()
		asserter.AssertErrContains(err, "Error preparing image")
		imagePrepare = image.Prepare

		os.RemoveAll(stateMachine.stateMachineFlags.WorkDir)
	})
}

// TestPopulateClassicRootfsContents runs the state machine through populate_rootfs_contents and examines
// the rootfs to ensure at least some of the correct file are in place
func TestPopulateClassicRootfsContents(t *testing.T) {
	t.Run("test_populate_classic_rootfs_contents", func(t *testing.T) {
		if runtime.GOARCH != "amd64" {
			t.Skip("Test for amd64 only")
		}
		asserter := helper.Asserter{T: t}
		saveCWD := helper.SaveCWD()
		defer saveCWD()

		var stateMachine ClassicStateMachine
		stateMachine.commonFlags, stateMachine.stateMachineFlags = helper.InitCommonOpts()
		stateMachine.parent = &stateMachine
		stateMachine.ImageDef = imagedefinition.ImageDefinition{
			Architecture: getHostArch(),
			Series:       getHostSuite(),
			Rootfs: &imagedefinition.Rootfs{
				Archive: "ubuntu",
			},
		}

		// need workdir set up for this
		err := stateMachine.makeTemporaryDirectories()
		asserter.AssertErrNil(err, true)

		// also create chroot
		err = stateMachine.createChroot()
		asserter.AssertErrNil(err, true)

		err = stateMachine.populateClassicRootfsContents()
		asserter.AssertErrNil(err, true)

		// check the files before Teardown
		fileList := []string{filepath.Join("etc", "shadow"),
			filepath.Join("etc", "systemd"),
			filepath.Join("usr", "lib")}
		for _, file := range fileList {
			_, err := os.Stat(filepath.Join(stateMachine.tempDirs.rootfs, file))
			if err != nil {
				if os.IsNotExist(err) {
					t.Errorf("File %s should exist, but does not", file)
				}
			}
		}

		os.RemoveAll(stateMachine.stateMachineFlags.WorkDir)
	})
}

// TestFailedPopulateClassicRootfsContents tests failed scenarios in populateClassicRootfsContents
// this is accomplished by mocking functions
func TestFailedPopulateClassicRootfsContents(t *testing.T) {
	t.Run("test_failed_populate_classic_rootfs_contents", func(t *testing.T) {
		asserter := helper.Asserter{T: t}
		var stateMachine ClassicStateMachine
		stateMachine.commonFlags, stateMachine.stateMachineFlags = helper.InitCommonOpts()
		stateMachine.parent = &stateMachine
		stateMachine.ImageDef = imagedefinition.ImageDefinition{
			Architecture: getHostArch(),
			Series:       getHostSuite(),
			Rootfs: &imagedefinition.Rootfs{
				Archive: "ubuntu",
			},
			Customization: &imagedefinition.Customization{},
		}

		// need workdir set up for this
		err := stateMachine.makeTemporaryDirectories()
		asserter.AssertErrNil(err, true)

		// also create chroot
		err = stateMachine.createChroot()
		asserter.AssertErrNil(err, true)

		// mock ioutil.ReadDir
		ioutilReadDir = mockReadDir
		defer func() {
			ioutilReadDir = ioutil.ReadDir
		}()
		err = stateMachine.populateClassicRootfsContents()
		asserter.AssertErrContains(err, "Error reading unpack/chroot dir")
		ioutilReadDir = ioutil.ReadDir

		// mock osutil.CopySpecialFile
		osutilCopySpecialFile = mockCopySpecialFile
		defer func() {
			osutilCopySpecialFile = osutil.CopySpecialFile
		}()
		err = stateMachine.populateClassicRootfsContents()
		asserter.AssertErrContains(err, "Error copying rootfs")
		osutilCopySpecialFile = osutil.CopySpecialFile

		// mock ioutil.WriteFile
		ioutilWriteFile = mockWriteFile
		defer func() {
			ioutilWriteFile = ioutil.WriteFile
		}()
		err = stateMachine.populateClassicRootfsContents()
		asserter.AssertErrContains(err, "Error writing to fstab")
		ioutilWriteFile = ioutil.WriteFile
	})
}

// TestGeneratePackageManifest tests if classic image manifest generation works
func TestGeneratePackageManifest(t *testing.T) {
	t.Run("test_generate_package_manifest", func(t *testing.T) {
		asserter := helper.Asserter{T: t}

		// Setup the exec.Command mock
		testCaseName = "TestGeneratePackageManifest"
		execCommand = fakeExecCommand
		defer func() {
			execCommand = exec.Command
		}()
		// We need the output directory set for this
		outputDir, err := ioutil.TempDir("/tmp", "ubuntu-image-")
		asserter.AssertErrNil(err, true)
		defer os.RemoveAll(outputDir)

		var stateMachine ClassicStateMachine
		stateMachine.commonFlags, stateMachine.stateMachineFlags = helper.InitCommonOpts()
		stateMachine.parent = &stateMachine
		stateMachine.commonFlags.OutputDir = outputDir
		stateMachine.ImageDef = imagedefinition.ImageDefinition{
			Architecture: getHostArch(),
			Series:       getHostSuite(),
			Rootfs: &imagedefinition.Rootfs{
				Archive: "ubuntu",
			},
			Customization: &imagedefinition.Customization{},
			Artifacts: &imagedefinition.Artifact{
				Manifest: &imagedefinition.Manifest{
					ManifestName: "filesystem.manifest",
				},
			},
		}
		osMkdirAll(stateMachine.commonFlags.OutputDir, 0755)
		defer os.RemoveAll(stateMachine.commonFlags.OutputDir)

		err = stateMachine.generatePackageManifest()
		asserter.AssertErrNil(err, true)

		os.RemoveAll(stateMachine.stateMachineFlags.WorkDir)
		// Check if manifest file got generated and if it has expected contents
		manifestPath := filepath.Join(stateMachine.commonFlags.OutputDir, "filesystem.manifest")
		manifestBytes, err := ioutil.ReadFile(manifestPath)
		asserter.AssertErrNil(err, true)
		// The order of packages shouldn't matter
		examplePackages := []string{"foo 1.2", "bar 1.4-1ubuntu4.1", "libbaz 0.1.3ubuntu2"}
		for _, pkg := range examplePackages {
			if !strings.Contains(string(manifestBytes), pkg) {
				t.Errorf("filesystem.manifest does not contain expected package: %s", pkg)
			}
		}
	})
}

// TestFailedGeneratePackageManifest tests if classic manifest generation failures are reported
func TestFailedGeneratePackageManifest(t *testing.T) {
	t.Run("test_failed_generate_package_manifest", func(t *testing.T) {
		asserter := helper.Asserter{T: t}
		var stateMachine ClassicStateMachine
		stateMachine.commonFlags, stateMachine.stateMachineFlags = helper.InitCommonOpts()
		stateMachine.parent = &stateMachine
		stateMachine.ImageDef = imagedefinition.ImageDefinition{
			Architecture: getHostArch(),
			Series:       getHostSuite(),
			Rootfs: &imagedefinition.Rootfs{
				Archive: "ubuntu",
			},
			Customization: &imagedefinition.Customization{},
			Artifacts: &imagedefinition.Artifact{
				Manifest: &imagedefinition.Manifest{
					ManifestName: "filesystem.manifest",
				},
			},
		}

		// We need the output directory set for this
		outputDir, err := ioutil.TempDir("/tmp", "ubuntu-image-")
		asserter.AssertErrNil(err, true)
		defer os.RemoveAll(outputDir)
		stateMachine.commonFlags.OutputDir = outputDir

		// Setup the exec.Command mock - version from the success test
		testCaseName = "TestGeneratePackageManifest"
		execCommand = fakeExecCommand
		defer func() {
			execCommand = exec.Command
		}()

		// Setup the mock for os.Create, making those fail
		osCreate = mockCreate
		defer func() {
			osCreate = os.Create
		}()

		err = stateMachine.generatePackageManifest()
		asserter.AssertErrContains(err, "Error creating manifest file")
		osCreate = os.Create

		// Setup the exec.Command mock - version from the fail test
		testCaseName = "TestFailedGeneratePackageManifest"
		execCommand = fakeExecCommand
		defer func() {
			execCommand = exec.Command
		}()
		err = stateMachine.generatePackageManifest()
		asserter.AssertErrContains(err, "Error generating package manifest with command")
	})
}

// TestGenerateFilelist tests if classic image filelist generation works
func TestGenerateFilelist(t *testing.T) {
	t.Run("test_generate_filelist", func(t *testing.T) {
		asserter := helper.Asserter{T: t}

		// Setup the exec.Command mock
		testCaseName = "TestGenerateFilelist"
		execCommand = fakeExecCommand
		defer func() {
			execCommand = exec.Command
		}()
		// We need the output directory set for this
		outputDir, err := ioutil.TempDir("/tmp", "ubuntu-image-")
		asserter.AssertErrNil(err, true)
		defer os.RemoveAll(outputDir)

		var stateMachine ClassicStateMachine
		stateMachine.commonFlags, stateMachine.stateMachineFlags = helper.InitCommonOpts()
		stateMachine.parent = &stateMachine
		stateMachine.commonFlags.OutputDir = outputDir
		stateMachine.ImageDef = imagedefinition.ImageDefinition{
			Architecture: getHostArch(),
			Series:       getHostSuite(),
			Rootfs: &imagedefinition.Rootfs{
				Archive: "ubuntu",
			},
			Customization: &imagedefinition.Customization{},
			Artifacts: &imagedefinition.Artifact{
				Filelist: &imagedefinition.Filelist{
					FilelistName: "filesystem.filelist",
				},
			},
		}
		osMkdirAll(stateMachine.commonFlags.OutputDir, 0755)
		defer os.RemoveAll(stateMachine.commonFlags.OutputDir)

		err = stateMachine.generateFilelist()
		asserter.AssertErrNil(err, true)

		os.RemoveAll(stateMachine.stateMachineFlags.WorkDir)
		// Check if filelist file got generated
		filelistPath := filepath.Join(stateMachine.commonFlags.OutputDir, "filesystem.filelist")
		_, err = os.Stat(filelistPath)
		asserter.AssertErrNil(err, true)
	})
}

// TestFailedGenerateFilelist tests if classic filelist generation failures are reported
func TestFailedGenerateFilelist(t *testing.T) {
	t.Run("test_failed_generate_filelist", func(t *testing.T) {
		asserter := helper.Asserter{T: t}

		// Setup the exec.Command mock - version from the success test
		testCaseName = "TestGenerateFilelist"
		execCommand = fakeExecCommand
		defer func() {
			execCommand = exec.Command
		}()
		// Setup the mock for os.Create, making those fail
		osCreate = mockCreate
		defer func() {
			osCreate = os.Create
		}()

		var stateMachine ClassicStateMachine
		stateMachine.commonFlags, stateMachine.stateMachineFlags = helper.InitCommonOpts()
		stateMachine.parent = &stateMachine
		stateMachine.ImageDef = imagedefinition.ImageDefinition{
			Architecture: getHostArch(),
			Series:       getHostSuite(),
			Rootfs: &imagedefinition.Rootfs{
				Archive: "ubuntu",
			},
			Customization: &imagedefinition.Customization{},
			Artifacts: &imagedefinition.Artifact{
				Filelist: &imagedefinition.Filelist{
					FilelistName: "filesystem.filelist",
				},
			},
		}

		// We need the output directory set for this
		outputDir, err := ioutil.TempDir("/tmp", "ubuntu-image-")
		asserter.AssertErrNil(err, true)
		defer os.RemoveAll(outputDir)
		stateMachine.commonFlags.OutputDir = outputDir

		// Setup the exec.Command mock - version from the success test
		testCaseName = "TestGenerateFilelist"
		execCommand = fakeExecCommand
		defer func() {
			execCommand = exec.Command
		}()

		// Setup the mock for os.Create, making those fail
		osCreate = mockCreate
		defer func() {
			osCreate = os.Create
		}()

		err = stateMachine.generateFilelist()
		asserter.AssertErrContains(err, "Error creating filelist")
		osCreate = os.Create

		// Setup the exec.Command mock - version from the fail test
		testCaseName = "TestFailedGenerateFilelist"
		execCommand = fakeExecCommand
		defer func() {
			execCommand = exec.Command
		}()
		err = stateMachine.generateFilelist()
		asserter.AssertErrContains(err, "Error generating file list with command")
	})
}

// TestSuccessfulClassicRun runs through a full classic state machine run and ensures
// it is successful. It creates a .img and a .qcow2 file and ensures they are the
// correct file types
func TestSuccessfulClassicRun(t *testing.T) {
	t.Run("test_successful_classic_run", func(t *testing.T) {
		asserter := helper.Asserter{T: t}
		saveCWD := helper.SaveCWD()
		defer saveCWD()

		// We need the output directory set for this
		outputDir, err := ioutil.TempDir("/tmp", "ubuntu-image-")
		asserter.AssertErrNil(err, true)
		//defer os.RemoveAll(outputDir)

		var stateMachine ClassicStateMachine
		stateMachine.commonFlags, stateMachine.stateMachineFlags = helper.InitCommonOpts()
		stateMachine.parent = &stateMachine
		stateMachine.commonFlags.Debug = true
		stateMachine.commonFlags.Size = "4G"
		stateMachine.commonFlags.OutputDir = outputDir
		stateMachine.Args.ImageDefinition = filepath.Join("testdata", "image_definitions",
			"test_amd64.yaml")

		err = stateMachine.Setup()
		asserter.AssertErrNil(err, true)

		err = stateMachine.Run()
		asserter.AssertErrNil(err, true)

		// make sure packages were successfully installed from public and private ppas
		files := []string{
			filepath.Join(stateMachine.tempDirs.chroot, "usr", "bin", "hello-ubuntu-image-public"),
			filepath.Join(stateMachine.tempDirs.chroot, "usr", "bin", "hello-ubuntu-image-private"),
		}
		for _, file := range files {
			_, err = os.Stat(file)
			asserter.AssertErrNil(err, true)
		}

		// make sure snaps from the correct channel were installed
		type snapList struct {
			Snaps []struct {
				Name    string `yaml:"name"`
				Channel string `yaml:"channel"`
			} `yaml:"snaps"`
		}

		seedYaml := filepath.Join(stateMachine.tempDirs.chroot,
			"var", "lib", "snapd", "seed", "seed.yaml")

		seedFile, err := os.Open(seedYaml)
		defer seedFile.Close()
		asserter.AssertErrNil(err, true)

		var seededSnaps snapList
		err = yaml.NewDecoder(seedFile).Decode(&seededSnaps)
		asserter.AssertErrNil(err, true)

		expectedSnapChannels := map[string]string{
			"hello":  "candidate",
			"core20": "stable",
		}

		for _, seededSnap := range seededSnaps.Snaps {
			channel, found := expectedSnapChannels[seededSnap.Name]
			if found {
				if channel != seededSnap.Channel {
					t.Errorf("Expected snap %s to be pre-seeded with channel %s, but got %s",
						seededSnap.Name, channel, seededSnap.Channel)
				}
			}
		}

		// make sure all the artifacts were created and are the correct file types
		artifacts := map[string]string{
			"pc-amd64.img":            "DOS/MBR boot sector",
			"pc-amd64.qcow2":          "QEMU QCOW2 Image",
			"filesystem-manifest.txt": "text",
			"filesystem-filelist.txt": "text",
		}
		for artifact, fileType := range artifacts {
			fullPath := filepath.Join(stateMachine.commonFlags.OutputDir, artifact)
			_, err := os.Stat(fullPath)
			if err != nil {
				if os.IsNotExist(err) {
					t.Errorf("File \"%s\" should exist, but does not", fullPath)
				}
			}

			// check it is the expected file type
			fileCommand := *exec.Command("file", fullPath)
			cmdOutput, err := fileCommand.CombinedOutput()
			asserter.AssertErrNil(err, true)
			if !strings.Contains(string(cmdOutput), fileType) {
				t.Errorf("File \"%s\" is the wrong file type. Expected \"%s\" but got \"%s\"",
					fullPath, fileType, string(cmdOutput))
			}
		}

		err = stateMachine.Teardown()
		asserter.AssertErrNil(err, true)

		os.RemoveAll(stateMachine.stateMachineFlags.WorkDir)
	})
}

// TestCheckEmptyFields unit tests the helper.CheckEmptyFields function
func TestCheckEmptyFields(t *testing.T) {
	// define the struct we will use to test
	type testStruct struct {
		A string `yaml:"a" json:"fieldA,required"`
		B string `yaml:"b" json:"fieldB"`
		C string `yaml:"c" json:"fieldC,omitempty"`
	}

	// generate the schema for our testStruct
	var jsonReflector jsonschema.Reflector
	schema := jsonReflector.Reflect(&testStruct{})

	// now run CheckEmptyFields with a variety of test data
	// to ensure the correct return values
	testCases := []struct {
		name       string
		structData testStruct
		shouldPass bool
	}{
		{"success", testStruct{A: "foo", B: "bar", C: "baz"}, true},
		{"missing_explicitly_required", testStruct{B: "bar", C: "baz"}, false},
		{"missing_implicitly_required", testStruct{A: "foo", C: "baz"}, false},
		{"missing_omitempty", testStruct{A: "foo", B: "bar"}, true},
	}
	for _, tc := range testCases {
		t.Run("test_check_empty_fields_"+tc.name, func(t *testing.T) {
			asserter := helper.Asserter{T: t}

			result := new(gojsonschema.Result)
			err := helper.CheckEmptyFields(&tc.structData, result, schema)
			asserter.AssertErrNil(err, false)
			schema.Required = append(schema.Required, "fieldA")

			// make sure validation will fail only when expected
			if tc.shouldPass && !result.Valid() {
				t.Error("CheckEmptyFields added errors when it should not have")
			}
			if !tc.shouldPass && result.Valid() {
				t.Error("CheckEmptyFields did NOT add errors when it should have")
			}

		})
	}
}

// TestGerminate tests the germinate state and ensures some necessary packages are included
func TestGerminate(t *testing.T) {
	testCases := []struct {
		name             string
		flavor           string
		seedURLs         []string
		seedNames        []string
		expectedPackages []string
		expectedSnaps    []string
		vcs              bool
	}{
		{
			"git",
			"ubuntu",
			[]string{"git://git.launchpad.net/~ubuntu-core-dev/ubuntu-seeds/+git/"},
			[]string{"server", "minimal", "standard", "cloud-image"},
			[]string{"python3", "sudo", "cloud-init", "ubuntu-server"},
			[]string{"lxd"},
			true,
		},
		{
			"http",
			"ubuntu",
			[]string{"https://people.canonical.com/~ubuntu-archive/seeds/"},
			[]string{"server", "minimal", "standard", "cloud-image"},
			[]string{"python3", "sudo", "cloud-init", "ubuntu-server"},
			[]string{"lxd"},
			false,
		},
		{
			"bzr+git",
			"ubuntu",
			[]string{"http://bazaar.launchpad.net/~ubuntu-mate-dev/ubuntu-seeds/",
				"git://git.launchpad.net/~ubuntu-core-dev/ubuntu-seeds/+git/",
				"https://people.canonical.com/~ubuntu-archive/seeds/",
			},
			[]string{"desktop", "desktop-common", "standard", "minimal"},
			[]string{"xorg", "wget", "ubuntu-minimal"},
			[]string{},
			true,
		},
	}
	for _, tc := range testCases {
		t.Run("test_germinate_"+tc.name, func(t *testing.T) {
			asserter := helper.Asserter{T: t}
			saveCWD := helper.SaveCWD()
			defer saveCWD()

			var stateMachine ClassicStateMachine
			stateMachine.commonFlags, stateMachine.stateMachineFlags = helper.InitCommonOpts()
			stateMachine.parent = &stateMachine

			// need workdir set up for this
			err := stateMachine.makeTemporaryDirectories()
			asserter.AssertErrNil(err, true)

			hostArch := getHostArch()
			hostSuite := getHostSuite()
			imageDef := imagedefinition.ImageDefinition{
				Architecture: hostArch,
				Series:       hostSuite,
				Rootfs: &imagedefinition.Rootfs{
					Flavor: tc.flavor,
					Mirror: "http://archive.ubuntu.com/ubuntu/",
					Seed: &imagedefinition.Seed{
						SeedURLs:   tc.seedURLs,
						SeedBranch: hostSuite,
						Names:      tc.seedNames,
						Vcs:        tc.vcs,
					},
				},
			}

			stateMachine.ImageDef = imageDef

			err = stateMachine.germinate()
			asserter.AssertErrNil(err, true)

			// spot check some packages that should remain seeded for a long time
			for _, expectedPackage := range tc.expectedPackages {
				found := false
				for _, seedPackage := range stateMachine.Packages {
					if expectedPackage == seedPackage {
						found = true
					}
				}
				if !found {
					t.Errorf("Expected to find %s in list of packages: %v",
						expectedPackage, stateMachine.Packages)
				}
			}
			// spot check some snaps that should remain seeded for a long time
			for _, expectedSnap := range tc.expectedSnaps {
				found := false
				for _, seedSnap := range stateMachine.Snaps {
					snapName := strings.Split(seedSnap, "=")[0]
					if expectedSnap == snapName {
						found = true
					}
				}
				if !found {
					t.Errorf("Expected to find %s in list of snaps: %v",
						expectedSnap, stateMachine.Snaps)
				}
			}

			os.RemoveAll(stateMachine.stateMachineFlags.WorkDir)
		})
	}
}

// TestFailedGerminate mocks function calls to test
// failure cases in the germinate state
func TestFailedGerminate(t *testing.T) {
	t.Run("test_failed_germinate", func(t *testing.T) {
		asserter := helper.Asserter{T: t}
		saveCWD := helper.SaveCWD()
		defer saveCWD()

		var stateMachine ClassicStateMachine
		stateMachine.commonFlags, stateMachine.stateMachineFlags = helper.InitCommonOpts()
		stateMachine.parent = &stateMachine

		// need workdir set up for this
		err := stateMachine.makeTemporaryDirectories()
		asserter.AssertErrNil(err, true)

		// create a valid imageDefinition
		hostArch := getHostArch()
		hostSuite := getHostSuite()
		imageDef := imagedefinition.ImageDefinition{
			Architecture: hostArch,
			Series:       hostSuite,
			Rootfs: &imagedefinition.Rootfs{
				Flavor: "ubuntu",
				Mirror: "http://archive.ubuntu.com/ubuntu/",
				Seed: &imagedefinition.Seed{
					SeedURLs:   []string{"git://git.launchpad.net/~ubuntu-core-dev/ubuntu-seeds/+git/"},
					SeedBranch: hostSuite,
					Names:      []string{"server", "minimal", "standard", "cloud-image"},
					Vcs:        true,
				},
			},
		}
		stateMachine.ImageDef = imageDef

		// mock os.Mkdir
		osMkdir = mockMkdir
		defer func() {
			osMkdir = os.Mkdir
		}()
		err = stateMachine.germinate()
		asserter.AssertErrContains(err, "Error creating germinate directory")
		osMkdir = os.Mkdir

		// Setup the exec.Command mock
		testCaseName = "TestFailedGerminate"
		execCommand = fakeExecCommand
		defer func() {
			execCommand = exec.Command
		}()
		err = stateMachine.germinate()
		asserter.AssertErrContains(err, "Error running germinate command")
		execCommand = exec.Command

		// mock os.Open
		osOpen = mockOpen
		defer func() {
			osOpen = os.Open
		}()
		err = stateMachine.germinate()
		asserter.AssertErrContains(err, "Error opening seed file")
		osOpen = os.Open

		os.RemoveAll(stateMachine.stateMachineFlags.WorkDir)
	})
}

// TestBuildGadgetTree tests the successful build of a gadget tree
func TestBuildGadgetTree(t *testing.T) {
	t.Run("test_build_gadget_tree", func(t *testing.T) {
		asserter := helper.Asserter{T: t}
		saveCWD := helper.SaveCWD()
		defer saveCWD()

		var stateMachine ClassicStateMachine
		stateMachine.commonFlags, stateMachine.stateMachineFlags = helper.InitCommonOpts()
		stateMachine.parent = &stateMachine

		// need workdir set up for this
		err := stateMachine.makeTemporaryDirectories()
		asserter.AssertErrNil(err, true)

		// test the directory method
		wd, _ := os.Getwd()
		sourcePath := filepath.Join(wd, "testdata", "gadget_source")
		sourcePath = "file://" + sourcePath
		imageDef := imagedefinition.ImageDefinition{
			Architecture: getHostArch(),
			Series:       getHostSuite(),
			Gadget: &imagedefinition.Gadget{
				GadgetURL:  sourcePath,
				GadgetType: "directory",
			},
		}

		stateMachine.ImageDef = imageDef

		err = stateMachine.buildGadgetTree()
		asserter.AssertErrNil(err, true)

		// test the git method
		imageDef = imagedefinition.ImageDefinition{
			Architecture: getHostArch(),
			Series:       getHostSuite(),
			Gadget: &imagedefinition.Gadget{
				GadgetURL:    "https://github.com/snapcore/pc-amd64-gadget",
				GadgetType:   "git",
				GadgetBranch: "classic",
			},
		}

		stateMachine.ImageDef = imageDef

		err = stateMachine.buildGadgetTree()
		asserter.AssertErrNil(err, true)

		os.RemoveAll(stateMachine.stateMachineFlags.WorkDir)
	})
}

// TestFailedBuildGadgetTree tests failures in the  buildGadgetTree function
func TestFailedBuildGadgetTree(t *testing.T) {
	t.Run("test_failed_build_gadget_tree", func(t *testing.T) {
		asserter := helper.Asserter{T: t}
		saveCWD := helper.SaveCWD()
		defer saveCWD()

		var stateMachine ClassicStateMachine
		stateMachine.commonFlags, stateMachine.stateMachineFlags = helper.InitCommonOpts()
		stateMachine.parent = &stateMachine

		// need workdir set up for this
		err := stateMachine.makeTemporaryDirectories()
		asserter.AssertErrNil(err, true)

		// mock os.MkdirAll
		osMkdir = mockMkdir
		defer func() {
			osMkdir = os.Mkdir
		}()
		err = stateMachine.buildGadgetTree()
		asserter.AssertErrContains(err, "Error creating scratch/gadget")
		osMkdir = os.Mkdir

		// try to clone a repo that doesn't exist
		imageDef := imagedefinition.ImageDefinition{
			Architecture: getHostArch(),
			Series:       getHostSuite(),
			Gadget: &imagedefinition.Gadget{
				GadgetURL:  "http://fakerepo.git",
				GadgetType: "git",
			},
		}
		stateMachine.ImageDef = imageDef

		err = stateMachine.buildGadgetTree()
		asserter.AssertErrContains(err, "Error cloning gadget repository")

		// try to copy a file that doesn't exist
		imageDef = imagedefinition.ImageDefinition{
			Architecture: getHostArch(),
			Series:       getHostSuite(),
			Gadget: &imagedefinition.Gadget{
				GadgetURL:  "file:///fake/file/that/does/not/exist",
				GadgetType: "directory",
			},
		}
		stateMachine.ImageDef = imageDef

		err = stateMachine.buildGadgetTree()
		asserter.AssertErrContains(err, "Error copying gadget source")

		// run a "make" command that will fail by mocking exec.Command
		testCaseName = "TestFailedBuildGadgetTree"
		execCommand = fakeExecCommand
		defer func() {
			execCommand = exec.Command
		}()
		wd, _ := os.Getwd()
		sourcePath := filepath.Join(wd, "testdata", "gadget_source")
		sourcePath = "file://" + sourcePath
		imageDef = imagedefinition.ImageDefinition{
			Architecture: getHostArch(),
			Series:       getHostSuite(),
			Gadget: &imagedefinition.Gadget{
				GadgetURL:  sourcePath,
				GadgetType: "directory",
			},
		}
		stateMachine.ImageDef = imageDef

		err = stateMachine.buildGadgetTree()
		asserter.AssertErrContains(err, "Error running \"make\" in gadget source")

		os.RemoveAll(stateMachine.stateMachineFlags.WorkDir)
	})
}

// TestCreateChroot runs the createChroot step and spot checks that some
// expected files in the chroot exist
func TestCreateChroot(t *testing.T) {
	t.Run("test_create_chroot", func(t *testing.T) {
		asserter := helper.Asserter{T: t}
		saveCWD := helper.SaveCWD()
		defer saveCWD()

		var stateMachine ClassicStateMachine
		stateMachine.commonFlags, stateMachine.stateMachineFlags = helper.InitCommonOpts()
		stateMachine.parent = &stateMachine
		stateMachine.ImageDef = imagedefinition.ImageDefinition{
			Architecture: getHostArch(),
			Series:       getHostSuite(),
			Rootfs: &imagedefinition.Rootfs{
				Pocket: "proposed",
			},
		}

		// need workdir set up for this
		err := stateMachine.makeTemporaryDirectories()
		asserter.AssertErrNil(err, true)

		err = stateMachine.createChroot()
		asserter.AssertErrNil(err, true)

		expectedFiles := []string{
			"etc",
			"home",
			"boot",
			"var",
		}
		for _, expectedFile := range expectedFiles {
			fullPath := filepath.Join(stateMachine.tempDirs.chroot, expectedFile)
			_, err := os.Stat(fullPath)
			if err != nil {
				if os.IsNotExist(err) {
					t.Errorf("File \"%s\" should exist, but does not", fullPath)
				}
			}
		}

		// check that security, updates, and proposed were added to /etc/apt/sources.list
		sourcesList := filepath.Join(stateMachine.tempDirs.chroot, "etc", "apt", "sources.list")
		sourcesListData, err := os.ReadFile(sourcesList)
		asserter.AssertErrNil(err, true)

		pockets := []string{
			fmt.Sprintf("%s-updates", stateMachine.ImageDef.Series),
			fmt.Sprintf("%s-security", stateMachine.ImageDef.Series),
			fmt.Sprintf("%s-proposed", stateMachine.ImageDef.Series),
		}

		for _, pocket := range pockets {
			if !strings.Contains(string(sourcesListData), pocket) {
				t.Errorf("%s is not present in /etc/apt/sources.list", pocket)
			}
		}
		os.RemoveAll(stateMachine.stateMachineFlags.WorkDir)
	})
}

// TestFailedCreateChroot tests failure cases in createChroot
func TestFailedCreateChroot(t *testing.T) {
	t.Run("test_failed_create_chroot", func(t *testing.T) {
		asserter := helper.Asserter{T: t}
		saveCWD := helper.SaveCWD()
		defer saveCWD()

		var stateMachine ClassicStateMachine
		stateMachine.commonFlags, stateMachine.stateMachineFlags = helper.InitCommonOpts()
		stateMachine.parent = &stateMachine
		stateMachine.ImageDef = imagedefinition.ImageDefinition{
			Architecture: getHostArch(),
			Series:       getHostSuite(),
			Rootfs:       &imagedefinition.Rootfs{},
		}

		// need workdir set up for this
		err := stateMachine.makeTemporaryDirectories()
		asserter.AssertErrNil(err, true)

		// mock os.Mkdir
		osMkdir = mockMkdir
		defer func() {
			osMkdir = os.Mkdir
		}()
		err = stateMachine.createChroot()
		asserter.AssertErrContains(err, "Failed to create chroot")
		osMkdir = os.Mkdir

		// Setup the exec.Command mock
		testCaseName = "TestFailedCreateChroot"
		execCommand = fakeExecCommand
		defer func() {
			execCommand = exec.Command
		}()
		err = stateMachine.createChroot()
		asserter.AssertErrContains(err, "Error running debootstrap command")
		execCommand = exec.Command

		os.RemoveAll(stateMachine.stateMachineFlags.WorkDir)
	})
}

// TestFailedInstallPackages tests failure cases in installPackages
func TestFailedInstallPackages(t *testing.T) {
	t.Run("test_failed_install_packages", func(t *testing.T) {
		asserter := helper.Asserter{T: t}
		saveCWD := helper.SaveCWD()
		defer saveCWD()

		var stateMachine ClassicStateMachine
		stateMachine.commonFlags, stateMachine.stateMachineFlags = helper.InitCommonOpts()
		stateMachine.parent = &stateMachine
		stateMachine.ImageDef = imagedefinition.ImageDefinition{
			Architecture: getHostArch(),
			Series:       getHostSuite(),
			Rootfs:       &imagedefinition.Rootfs{},
			Customization: &imagedefinition.Customization{
				ExtraPackages: []*imagedefinition.Package{
					{
						PackageName: "test1",
					},
				},
			},
		}

		// Setup the exec.Command mock
		testCaseName = "TestFailedInstallPackages"
		execCommand = fakeExecCommand
		defer func() {
			execCommand = exec.Command
		}()
		err := stateMachine.installPackages()
		asserter.AssertErrContains(err, "Error running command")
		execCommand = exec.Command

		os.RemoveAll(stateMachine.stateMachineFlags.WorkDir)
	})
}

// TestFailedAddExtraPPAs tests failure cases in addExtraPPAs
func TestFailedAddExtraPPAs(t *testing.T) {
	t.Run("test_failed_add_extra_ppas", func(t *testing.T) {
		asserter := helper.Asserter{T: t}
		saveCWD := helper.SaveCWD()
		defer saveCWD()

		validPPA := &imagedefinition.PPA{
			PPAName: "canonical-foundations/ubuntu-image",
		}
		invalidPPA := &imagedefinition.PPA{
			PPAName:     "canonical-foundations/ubuntu-image",
			Fingerprint: "TEST FINGERPRINT",
		}
		var stateMachine ClassicStateMachine
		stateMachine.commonFlags, stateMachine.stateMachineFlags = helper.InitCommonOpts()
		stateMachine.parent = &stateMachine
		stateMachine.ImageDef = imagedefinition.ImageDefinition{
			Architecture: getHostArch(),
			Series:       getHostSuite(),
			Rootfs:       &imagedefinition.Rootfs{},
			Customization: &imagedefinition.Customization{
				ExtraPPAs: []*imagedefinition.PPA{
					validPPA,
				},
			},
		}

		// need workdir set up for this
		err := stateMachine.makeTemporaryDirectories()
		asserter.AssertErrNil(err, true)

		// create the /etc/apt/ dir in workdir
		os.MkdirAll(filepath.Join(stateMachine.tempDirs.chroot, "etc", "apt", "trusted.gpg.d"), 0755)

		// mock os.Mkdir
		osMkdir = mockMkdir
		defer func() {
			osMkdir = os.Mkdir
		}()
		err = stateMachine.addExtraPPAs()
		asserter.AssertErrContains(err, "Failed to create apt sources.list.d")
		osMkdir = os.Mkdir

		// mock os.MkdirTemp
		osMkdirTemp = mockMkdirTemp
		defer func() {
			osMkdirTemp = os.MkdirTemp
		}()
		err = stateMachine.addExtraPPAs()
		asserter.AssertErrContains(err, "Error creating temp dir for gpg")
		osMkdirTemp = os.MkdirTemp

		// mock os.OpenFile
		osOpenFile = mockOpenFile
		defer func() {
			osOpenFile = os.OpenFile
		}()
		err = stateMachine.addExtraPPAs()
		asserter.AssertErrContains(err, "Error creating")
		osOpenFile = os.OpenFile

		// Use an invalid PPA to trigger a failure in importPPAKeys
		stateMachine.ImageDef.Customization.ExtraPPAs = []*imagedefinition.PPA{invalidPPA}
		err = stateMachine.addExtraPPAs()
		asserter.AssertErrContains(err, "Error retrieving signing key")
		stateMachine.ImageDef.Customization.ExtraPPAs = []*imagedefinition.PPA{validPPA}

		// mock os.RemoveAll
		osRemoveAll = mockRemoveAll
		defer func() {
			osRemoveAll = os.RemoveAll
		}()
		err = stateMachine.addExtraPPAs()
		asserter.AssertErrContains(err, "Error removing temporary gpg directory")
		osRemoveAll = os.RemoveAll

		os.RemoveAll(stateMachine.stateMachineFlags.WorkDir)
	})
}

// TestCustomizeFstab tests functionality of the customizeFstab function
func TestCustomizeFstab(t *testing.T) {
	testCases := []struct {
		name          string
		fstab         []*imagedefinition.Fstab
		expectedFstab string
	}{
		{
			"one_entry",
			[]*imagedefinition.Fstab{
				{
					Label:        "writable",
					Mountpoint:   "/",
					FSType:       "ext4",
					MountOptions: "defaults",
					Dump:         true,
					FsckOrder:    1,
				},
			},
			`LABEL=writable	/	ext4	defaults	1	1`,
		},
		{
			"two_entries",
			[]*imagedefinition.Fstab{
				{
					Label:        "writable",
					Mountpoint:   "/",
					FSType:       "ext4",
					MountOptions: "defaults",
					Dump:         false,
					FsckOrder:    1,
				},
				{
					Label:        "system-boot",
					Mountpoint:   "/boot/firmware",
					FSType:       "vfat",
					MountOptions: "defaults",
					Dump:         false,
					FsckOrder:    1,
				},
			},
			`LABEL=writable	/	ext4	defaults	0	1
LABEL=system-boot	/boot/firmware	vfat	defaults	0	1`,
		},
		{
			"defaults_assumed",
			[]*imagedefinition.Fstab{
				{
					Label:      "writable",
					Mountpoint: "/",
					FSType:     "ext4",
					FsckOrder:  1,
				},
			},
			`LABEL=writable	/	ext4	defaults	0	1`,
		},
	}

	for _, tc := range testCases {
		t.Run("test_customize_fstab_"+tc.name, func(t *testing.T) {
			asserter := helper.Asserter{T: t}
			saveCWD := helper.SaveCWD()
			defer saveCWD()

			var stateMachine ClassicStateMachine
			stateMachine.commonFlags, stateMachine.stateMachineFlags = helper.InitCommonOpts()
			stateMachine.parent = &stateMachine
			stateMachine.ImageDef = imagedefinition.ImageDefinition{
				Architecture: getHostArch(),
				Series:       getHostSuite(),
				Rootfs:       &imagedefinition.Rootfs{},
				Customization: &imagedefinition.Customization{
					Fstab: tc.fstab,
				},
			}

			// set the defaults for the imageDef
			err := helper.SetDefaults(&stateMachine.ImageDef)
			asserter.AssertErrNil(err, true)

			// need workdir set up for this
			err = stateMachine.makeTemporaryDirectories()
			asserter.AssertErrNil(err, true)

			// create the <chroot>/etc directory
			err = os.MkdirAll(filepath.Join(stateMachine.tempDirs.chroot, "etc"), 0644)
			asserter.AssertErrNil(err, true)

			// customize the fstab, ensure no errors, and check the contents
			err = stateMachine.customizeFstab()
			asserter.AssertErrNil(err, true)

			fstabBytes, err := ioutil.ReadFile(
				filepath.Join(stateMachine.tempDirs.chroot, "etc", "fstab"),
			)
			asserter.AssertErrNil(err, true)

			if string(fstabBytes) != tc.expectedFstab {
				t.Errorf("Expected fstab contents \"%s\", but got \"%s\"",
					tc.expectedFstab, string(fstabBytes))
			}
		})
	}
}

// TestFailedCustomizeFstab tests failures in the customizeFstab function
func TestFailedCustomizeFstab(t *testing.T) {
	t.Run("test_failed_customize_fstab", func(t *testing.T) {
		asserter := helper.Asserter{T: t}
		saveCWD := helper.SaveCWD()
		defer saveCWD()

		var stateMachine ClassicStateMachine
		stateMachine.commonFlags, stateMachine.stateMachineFlags = helper.InitCommonOpts()
		stateMachine.parent = &stateMachine
		stateMachine.ImageDef = imagedefinition.ImageDefinition{
			Architecture: getHostArch(),
			Series:       getHostSuite(),
			Rootfs:       &imagedefinition.Rootfs{},
			Customization: &imagedefinition.Customization{
				Fstab: []*imagedefinition.Fstab{
					{
						Label:        "writable",
						Mountpoint:   "/",
						FSType:       "ext4",
						MountOptions: "defaults",
						Dump:         false,
						FsckOrder:    1,
					},
				},
			},
		}

		// mock os.OpenFile
		osOpenFile = mockOpenFile
		defer func() {
			osOpenFile = os.OpenFile
		}()
		err := stateMachine.customizeFstab()
		asserter.AssertErrContains(err, "Error opening fstab")
		osOpenFile = os.OpenFile
	})
}

<<<<<<< HEAD
// TestFailedCreateQcow2 tests failures in the createQcow2Image function
func TestFailedCreateQcow2(t *testing.T) {
	t.Run("test_failed_create_qcow2_image", func(t *testing.T) {
=======
// TestGenerateRootfsTarball tests that a rootfs tarball is generated
// when appropriate and that it contains the correct files
func TestGenerateRootfsTarball(t *testing.T) {
	testCases := []struct {
		name    string // the name will double as the compression type
		tarPath string
	}{
		{
			"uncompressed",
			"test_generate_rootfs_tarball.tar",
		},
	}
	for _, tc := range testCases {
		t.Run("test_generate_rootfs_tarball_"+tc.name, func(t *testing.T) {
			asserter := helper.Asserter{T: t}
			saveCWD := helper.SaveCWD()
			defer saveCWD()

			var stateMachine ClassicStateMachine
			stateMachine.commonFlags, stateMachine.stateMachineFlags = helper.InitCommonOpts()
			stateMachine.parent = &stateMachine
			stateMachine.ImageDef = imagedefinition.ImageDefinition{
				Architecture: getHostArch(),
				Series:       getHostSuite(),
				Rootfs:       &imagedefinition.Rootfs{},
				Artifacts: &imagedefinition.Artifact{
					RootfsTar: &imagedefinition.RootfsTar{
						RootfsTarName: tc.tarPath,
						Compression:   tc.name,
					},
				},
			}

			// need workdir set up for this
			err := stateMachine.makeTemporaryDirectories()
			asserter.AssertErrNil(err, true)
			stateMachine.commonFlags.OutputDir = stateMachine.stateMachineFlags.WorkDir

			err = stateMachine.generateRootfsTarball()
			asserter.AssertErrNil(err, true)

			// make sure tar archive exists and is the correct compression type
			_, err = os.Stat(filepath.Join(stateMachine.stateMachineFlags.WorkDir, tc.tarPath))
			if err != nil {
				t.Errorf("File %s should be in workdir, but is missing", tc.tarPath)
			}
		})
	}
}

// TestTarXattrs sets an xattr on a file, puts it in a tar archive,
// extracts the tar archive and ensures the xattr is still present
func TestTarXattrs(t *testing.T) {
	t.Run("test_tar_xattrs", func(t *testing.T) {
>>>>>>> b3d93840
		asserter := helper.Asserter{T: t}
		saveCWD := helper.SaveCWD()
		defer saveCWD()

		var stateMachine ClassicStateMachine
		stateMachine.commonFlags, stateMachine.stateMachineFlags = helper.InitCommonOpts()
		stateMachine.parent = &stateMachine
<<<<<<< HEAD
		stateMachine.ImageDef = imagedefinition.ImageDefinition{
			Architecture: getHostArch(),
			Series:       getHostSuite(),
			Artifacts: &imagedefinition.Artifact{
				Qcow2: &[]imagedefinition.Qcow2{
					{
						Qcow2Name: "test.qcow2",
					},
				},
			},
		}

		// Setup the exec.Command mock
		testCaseName = "TestFailedCreateQcow2Image"
		execCommand = fakeExecCommand
		defer func() {
			execCommand = exec.Command
		}()

		err := stateMachine.createQcow2()
		asserter.AssertErrContains(err, "Error creating qcow2 artifact")
=======

		// create a file with xattrs in a temporary directory
		xattrBytes := []byte("ui-test")
		testDir, err := os.MkdirTemp("/tmp", "ubuntu-image-xattr-test")
		asserter.AssertErrNil(err, true)
		extractDir, err := os.MkdirTemp("/tmp", "ubuntu-image-xattr-test")
		asserter.AssertErrNil(err, true)
		testFile, err := os.CreateTemp(testDir, "test-xattrs-")
		asserter.AssertErrNil(err, true)
		testFileName := filepath.Base(testFile.Name())
		defer os.RemoveAll(testDir)
		defer os.RemoveAll(extractDir)

		err = xattr.FSet(testFile, "user.test", xattrBytes)
		asserter.AssertErrNil(err, true)

		// now run the helper tar creation and extraction functions
		tarPath := filepath.Join(testDir, "test-xattrs.tar")
		err = helper.CreateTarArchive(testDir, tarPath, "uncompressed", false, false)
		asserter.AssertErrNil(err, true)

		err = helper.ExtractTarArchive(tarPath, extractDir, false, false)
		asserter.AssertErrNil(err, true)

		// now read the extracted file's extended attributes
		finalXattrs, err := xattr.List(filepath.Join(extractDir, testFileName))
		asserter.AssertErrNil(err, true)

		if !reflect.DeepEqual(finalXattrs, []string{"user.test"}) {
			t.Errorf("test file \"%s\" does not have correct xattrs set", testFile.Name())
		}
	})
}

// TestPingXattrs runs the ExtractTarArchive file on a pre-made test file that contains /bin/ping
// and ensures that the security.capability extended attribute is still present
func TestPingXattrs(t *testing.T) {
	t.Run("test_tar_xattrs", func(t *testing.T) {
		asserter := helper.Asserter{T: t}
		saveCWD := helper.SaveCWD()
		defer saveCWD()

		var stateMachine ClassicStateMachine
		stateMachine.commonFlags, stateMachine.stateMachineFlags = helper.InitCommonOpts()
		stateMachine.parent = &stateMachine

		testDir, err := os.MkdirTemp("/tmp", "ubuntu-image-ping-xattr-test")
		asserter.AssertErrNil(err, true)
		//defer os.RemoveAll(testDir)
		testFile := filepath.Join("testdata", "rootfs_tarballs", "ping.tar")

		err = helper.ExtractTarArchive(testFile, testDir, true, true)
		asserter.AssertErrNil(err, true)

		binPing := filepath.Join(testDir, "bin", "ping")
		pingXattrs, err := xattr.List(binPing)
		asserter.AssertErrNil(err, true)
		if !reflect.DeepEqual(pingXattrs, []string{"security.capability"}) {
			t.Error("ping has lost the security.capability xattr after tar extraction")
		}
>>>>>>> b3d93840
	})
}<|MERGE_RESOLUTION|>--- conflicted
+++ resolved
@@ -200,9 +200,8 @@
 	}
 }
 
-// TestFailedCalculateStates tests that the calculateStates
-// function fails if the value of --until or --thru is not
-// in the calculated list of states
+// TestFailedCalculateStates tests failure scenarios in the
+// calculateStates function
 func TestFailedCalculateStates(t *testing.T) {
 	t.Run("test_failed_calcluate_states", func(t *testing.T) {
 		asserter := helper.Asserter{T: t}
@@ -223,10 +222,21 @@
 			Artifacts:     &imagedefinition.Artifact{},
 		}
 
+		// mock helper.CheckTags
+		// the gadget must be set to nil for this test to work
+		helperCheckTags = mockCheckTags
+		defer func() {
+			helperCheckTags = helper.CheckTags
+		}()
+		err := stateMachine.calculateStates()
+		asserter.AssertErrContains(err, "Test Error")
+		helperCheckTags = helper.CheckTags
+
+		// now set a --thru flag for a state that doesn't exist
 		stateMachine.stateMachineFlags.Thru = "fake_state"
 
 		// now calculate the states and ensure that the expected states are in the slice
-		err := stateMachine.calculateStates()
+		err = stateMachine.calculateStates()
 		asserter.AssertErrContains(err, "not a valid state name")
 	})
 }
@@ -2618,11 +2628,6 @@
 	})
 }
 
-<<<<<<< HEAD
-// TestFailedCreateQcow2 tests failures in the createQcow2Image function
-func TestFailedCreateQcow2(t *testing.T) {
-	t.Run("test_failed_create_qcow2_image", func(t *testing.T) {
-=======
 // TestGenerateRootfsTarball tests that a rootfs tarball is generated
 // when appropriate and that it contains the correct files
 func TestGenerateRootfsTarball(t *testing.T) {
@@ -2677,15 +2682,86 @@
 // extracts the tar archive and ensures the xattr is still present
 func TestTarXattrs(t *testing.T) {
 	t.Run("test_tar_xattrs", func(t *testing.T) {
->>>>>>> b3d93840
-		asserter := helper.Asserter{T: t}
-		saveCWD := helper.SaveCWD()
-		defer saveCWD()
-
-		var stateMachine ClassicStateMachine
-		stateMachine.commonFlags, stateMachine.stateMachineFlags = helper.InitCommonOpts()
-		stateMachine.parent = &stateMachine
-<<<<<<< HEAD
+		asserter := helper.Asserter{T: t}
+		saveCWD := helper.SaveCWD()
+		defer saveCWD()
+
+		var stateMachine ClassicStateMachine
+		stateMachine.commonFlags, stateMachine.stateMachineFlags = helper.InitCommonOpts()
+		stateMachine.parent = &stateMachine
+
+		// create a file with xattrs in a temporary directory
+		xattrBytes := []byte("ui-test")
+		testDir, err := os.MkdirTemp("/tmp", "ubuntu-image-xattr-test")
+		asserter.AssertErrNil(err, true)
+		extractDir, err := os.MkdirTemp("/tmp", "ubuntu-image-xattr-test")
+		asserter.AssertErrNil(err, true)
+		testFile, err := os.CreateTemp(testDir, "test-xattrs-")
+		asserter.AssertErrNil(err, true)
+		testFileName := filepath.Base(testFile.Name())
+		defer os.RemoveAll(testDir)
+		defer os.RemoveAll(extractDir)
+
+		err = xattr.FSet(testFile, "user.test", xattrBytes)
+		asserter.AssertErrNil(err, true)
+
+		// now run the helper tar creation and extraction functions
+		tarPath := filepath.Join(testDir, "test-xattrs.tar")
+		err = helper.CreateTarArchive(testDir, tarPath, "uncompressed", false, false)
+		asserter.AssertErrNil(err, true)
+
+		err = helper.ExtractTarArchive(tarPath, extractDir, false, false)
+		asserter.AssertErrNil(err, true)
+
+		// now read the extracted file's extended attributes
+		finalXattrs, err := xattr.List(filepath.Join(extractDir, testFileName))
+		asserter.AssertErrNil(err, true)
+
+		if !reflect.DeepEqual(finalXattrs, []string{"user.test"}) {
+			t.Errorf("test file \"%s\" does not have correct xattrs set", testFile.Name())
+		}
+	})
+}
+
+// TestPingXattrs runs the ExtractTarArchive file on a pre-made test file that contains /bin/ping
+// and ensures that the security.capability extended attribute is still present
+func TestPingXattrs(t *testing.T) {
+	t.Run("test_tar_xattrs", func(t *testing.T) {
+		asserter := helper.Asserter{T: t}
+		saveCWD := helper.SaveCWD()
+		defer saveCWD()
+
+		var stateMachine ClassicStateMachine
+		stateMachine.commonFlags, stateMachine.stateMachineFlags = helper.InitCommonOpts()
+		stateMachine.parent = &stateMachine
+
+		testDir, err := os.MkdirTemp("/tmp", "ubuntu-image-ping-xattr-test")
+		asserter.AssertErrNil(err, true)
+		//defer os.RemoveAll(testDir)
+		testFile := filepath.Join("testdata", "rootfs_tarballs", "ping.tar")
+
+		err = helper.ExtractTarArchive(testFile, testDir, true, true)
+		asserter.AssertErrNil(err, true)
+
+		binPing := filepath.Join(testDir, "bin", "ping")
+		pingXattrs, err := xattr.List(binPing)
+		asserter.AssertErrNil(err, true)
+		if !reflect.DeepEqual(pingXattrs, []string{"security.capability"}) {
+			t.Error("ping has lost the security.capability xattr after tar extraction")
+		}
+	})
+}
+
+// TestFailedCreateQcow2 tests failures in the createQcow2Image function
+func TestFailedCreateQcow2(t *testing.T) {
+	t.Run("test_failed_create_qcow2_image", func(t *testing.T) {
+		asserter := helper.Asserter{T: t}
+		saveCWD := helper.SaveCWD()
+		defer saveCWD()
+
+		var stateMachine ClassicStateMachine
+		stateMachine.commonFlags, stateMachine.stateMachineFlags = helper.InitCommonOpts()
+		stateMachine.parent = &stateMachine
 		stateMachine.ImageDef = imagedefinition.ImageDefinition{
 			Architecture: getHostArch(),
 			Series:       getHostSuite(),
@@ -2707,67 +2783,5 @@
 
 		err := stateMachine.createQcow2()
 		asserter.AssertErrContains(err, "Error creating qcow2 artifact")
-=======
-
-		// create a file with xattrs in a temporary directory
-		xattrBytes := []byte("ui-test")
-		testDir, err := os.MkdirTemp("/tmp", "ubuntu-image-xattr-test")
-		asserter.AssertErrNil(err, true)
-		extractDir, err := os.MkdirTemp("/tmp", "ubuntu-image-xattr-test")
-		asserter.AssertErrNil(err, true)
-		testFile, err := os.CreateTemp(testDir, "test-xattrs-")
-		asserter.AssertErrNil(err, true)
-		testFileName := filepath.Base(testFile.Name())
-		defer os.RemoveAll(testDir)
-		defer os.RemoveAll(extractDir)
-
-		err = xattr.FSet(testFile, "user.test", xattrBytes)
-		asserter.AssertErrNil(err, true)
-
-		// now run the helper tar creation and extraction functions
-		tarPath := filepath.Join(testDir, "test-xattrs.tar")
-		err = helper.CreateTarArchive(testDir, tarPath, "uncompressed", false, false)
-		asserter.AssertErrNil(err, true)
-
-		err = helper.ExtractTarArchive(tarPath, extractDir, false, false)
-		asserter.AssertErrNil(err, true)
-
-		// now read the extracted file's extended attributes
-		finalXattrs, err := xattr.List(filepath.Join(extractDir, testFileName))
-		asserter.AssertErrNil(err, true)
-
-		if !reflect.DeepEqual(finalXattrs, []string{"user.test"}) {
-			t.Errorf("test file \"%s\" does not have correct xattrs set", testFile.Name())
-		}
-	})
-}
-
-// TestPingXattrs runs the ExtractTarArchive file on a pre-made test file that contains /bin/ping
-// and ensures that the security.capability extended attribute is still present
-func TestPingXattrs(t *testing.T) {
-	t.Run("test_tar_xattrs", func(t *testing.T) {
-		asserter := helper.Asserter{T: t}
-		saveCWD := helper.SaveCWD()
-		defer saveCWD()
-
-		var stateMachine ClassicStateMachine
-		stateMachine.commonFlags, stateMachine.stateMachineFlags = helper.InitCommonOpts()
-		stateMachine.parent = &stateMachine
-
-		testDir, err := os.MkdirTemp("/tmp", "ubuntu-image-ping-xattr-test")
-		asserter.AssertErrNil(err, true)
-		//defer os.RemoveAll(testDir)
-		testFile := filepath.Join("testdata", "rootfs_tarballs", "ping.tar")
-
-		err = helper.ExtractTarArchive(testFile, testDir, true, true)
-		asserter.AssertErrNil(err, true)
-
-		binPing := filepath.Join(testDir, "bin", "ping")
-		pingXattrs, err := xattr.List(binPing)
-		asserter.AssertErrNil(err, true)
-		if !reflect.DeepEqual(pingXattrs, []string{"security.capability"}) {
-			t.Error("ping has lost the security.capability xattr after tar extraction")
-		}
->>>>>>> b3d93840
 	})
 }