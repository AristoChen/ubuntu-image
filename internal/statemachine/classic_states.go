package statemachine

import (
	"bufio"
	"context"
	"fmt"
	"net/url"
	"os"
	"os/exec"
	"path"
	"path/filepath"
	"regexp"
	"strings"

	"github.com/canonical/ubuntu-image/internal/helper"
	"github.com/invopop/jsonschema"
	"github.com/snapcore/snapd/image"
	"github.com/snapcore/snapd/snap"
	"github.com/snapcore/snapd/store"
	"github.com/xeipuuv/gojsonschema"

	"gopkg.in/yaml.v2"
)

// parseImageDefinition parses the provided yaml file and ensures it is valid
func (stateMachine *StateMachine) parseImageDefinition() error {
	var classicStateMachine *ClassicStateMachine
	classicStateMachine = stateMachine.parent.(*ClassicStateMachine)

	// Open and decode the yaml file
	var imageDefinition ImageDefinition
	imageFile, err := os.Open(classicStateMachine.Args.ImageDefinition)
	if err != nil {
		return fmt.Errorf("Error opening image definition file: %s", err.Error())
	}
	defer imageFile.Close()
	if err := yaml.NewDecoder(imageFile).Decode(&imageDefinition); err != nil {
		return err
	}

	// populate the default values for imageDefinition if they were not provided in
	// the image definition YAML file
	if err := helperSetDefaults(&imageDefinition); err != nil {
		return err
	}

	// The official standard for YAML schemas states that they are an extension of
	// JSON schema draft 4. We therefore validate the decoded YAML against a JSON
	// schema. The workflow is as follows:
	// 1. Use the jsonschema library to generate a schema from the struct definition
	// 2. Load the created schema and parsed yaml into types defined by gojsonschema
	// 3. Use the gojsonschema library to validate the parsed YAML against the schema

	var jsonReflector jsonschema.Reflector

	// 1. parse the ImageDefinition struct into a schema using the jsonschema tags
	schema := jsonReflector.Reflect(&ImageDefinition{})

	// 2. load the schema and parsed YAML data into types understood by gojsonschema
	schemaLoader := gojsonschema.NewGoLoader(schema)
	imageDefinitionLoader := gojsonschema.NewGoLoader(imageDefinition)

	// 3. validate the parsed data against the schema
	result, err := gojsonschemaValidate(schemaLoader, imageDefinitionLoader)
	if err != nil {
		return fmt.Errorf("Schema validation returned an error: %s", err.Error())
	}

	// do custom validation for gadgetURL being required if gadget is not pre-built
	if imageDefinition.Gadget.GadgetType != "prebuilt" && imageDefinition.Gadget.GadgetURL == "" {
		jsonContext := gojsonschema.NewJsonContext("gadget_validation", nil)
		errDetail := gojsonschema.ErrorDetails{
			"key":   "gadget:type",
			"value": imageDefinition.Gadget.GadgetType,
		}
		result.AddError(
			newMissingURLError(
				gojsonschema.NewJsonContext("missingURL", jsonContext),
				52,
				errDetail,
			),
			errDetail,
		)
	}
	// do custom validation for private PPAs requiring fingerprint
	if imageDefinition.Customization != nil {
		for _, ppa := range imageDefinition.Customization.ExtraPPAs {
			if ppa.Auth != "" && ppa.Fingerprint == "" {
				jsonContext := gojsonschema.NewJsonContext("ppa_validation", nil)
				errDetail := gojsonschema.ErrorDetails{
					"ppaName": ppa.PPAName,
				}
				result.AddError(
					newInvalidPPAError(
						gojsonschema.NewJsonContext("missingPrivatePPAFingerprint",
							jsonContext),
						52,
						errDetail,
					),
					errDetail,
				)
			}
		}
	}

	// TODO: I've created a PR upstream in xeipuuv/gojsonschema
	// https://github.com/xeipuuv/gojsonschema/pull/352
	// if it gets merged this can be removed
	err = helperCheckEmptyFields(&imageDefinition, result, schema)
	if err != nil {
		return err
	}

	if !result.Valid() {
		return fmt.Errorf("Schema validation failed: %s", result.Errors())
	}

	// Validation succeeded, so set the value in the parent struct
	classicStateMachine.ImageDef = imageDefinition

	return nil
}

func (stateMachine *StateMachine) calculateStates() error {
	var classicStateMachine *ClassicStateMachine
	classicStateMachine = stateMachine.parent.(*ClassicStateMachine)

	var rootfsCreationStates []stateFunc

	// determine the states needed for preparing the gadget
	switch classicStateMachine.ImageDef.Gadget.GadgetType {
	case "git":
		fallthrough
	case "directory":
		rootfsCreationStates = append(rootfsCreationStates,
			stateFunc{"build_gadget_tree", (*StateMachine).buildGadgetTree})
		fallthrough
	case "prebuilt":
		rootfsCreationStates = append(rootfsCreationStates,
			stateFunc{"prepare_gadget_tree", (*StateMachine).prepareGadgetTree})
		break
	}

	// Load the gadget yaml after the gadget is built
	rootfsCreationStates = append(rootfsCreationStates,
		stateFunc{"load_gadget_yaml", (*StateMachine).loadGadgetYaml})

	// determine the states needed for preparing the rootfs.
	// The rootfs is either created from a seed, from
	// archive-tasks or as a prebuilt tarball. These
	// options are mutually exclusive and have been validated
	// by the schema already
	if classicStateMachine.ImageDef.Rootfs.Tarball != nil {
		rootfsCreationStates = append(rootfsCreationStates,
			stateFunc{"extract_rootfs_tar", (*StateMachine).extractRootfsTar})
	} else if classicStateMachine.ImageDef.Rootfs.Seed != nil {
		rootfsCreationStates = append(rootfsCreationStates, rootfsSeedStates...)
		if len(classicStateMachine.ImageDef.Customization.ExtraPPAs) > 0 {
			rootfsCreationStates = append(rootfsCreationStates,
				stateFunc{"add_extra_ppas", (*StateMachine).addExtraPPAs})
		}
		rootfsCreationStates = append(rootfsCreationStates,
			[]stateFunc{
				{"install_packages", (*StateMachine).installPackages},
				{"preseed_image", (*StateMachine).preseedClassicImage},
			}...,
		)
	} else {
		rootfsCreationStates = append(rootfsCreationStates,
			stateFunc{"build_rootfs_from_tasks", (*StateMachine).buildRootfsFromTasks})
	}

	// The rootfs is laid out in a staging area, now populate it in the correct location
	rootfsCreationStates = append(rootfsCreationStates,
		stateFunc{"populate_rootfs_contents", (*StateMachine).populateClassicRootfsContents})

	// Determine any customization that needs to run before the image is created
	//TODO: installer image customization... eventually.
	if classicStateMachine.ImageDef.Customization.CloudInit != nil {
		rootfsCreationStates = append(rootfsCreationStates,
			stateFunc{"customize_cloud_init", (*StateMachine).customizeCloudInit})
	}
	if classicStateMachine.ImageDef.Customization.Manual != nil {
		rootfsCreationStates = append(rootfsCreationStates,
			stateFunc{"perform_manual_customization", (*StateMachine).manualCustomization})
	}

	// Add the "always there" states that populate partitions, build the disk, etc.
	// This includes the no-op "finish" state to signify successful setup
	rootfsCreationStates = append(rootfsCreationStates, imageCreationStates...)

	// Append the newly calculated states to the slice of funcs in the parent struct
	stateMachine.states = append(stateMachine.states, rootfsCreationStates...)

	// if the --print-states option was passed, print the calculated states
	if classicStateMachine.Opts.PrintStates {
		fmt.Println("The calculated states are as follows:")
		for i, state := range stateMachine.states {
			fmt.Printf("[%d] %s\n", i, state.name)
		}
	}

	if err := stateMachine.validateUntilThru(); err != nil {
		return err
	}

	return nil
}

// Build the gadget tree
func (stateMachine *StateMachine) buildGadgetTree() error {
	var classicStateMachine *ClassicStateMachine
	classicStateMachine = stateMachine.parent.(*ClassicStateMachine)

	// make the gadget directory under scratch
	gadgetDir := filepath.Join(stateMachine.tempDirs.scratch, "gadget")

	err := osMkdir(gadgetDir, 0755)
	if err != nil && !os.IsExist(err) {
		return fmt.Errorf("Error creating scratch/gadget directory: %s", err.Error())
	}

	var sourceDir string
	switch classicStateMachine.ImageDef.Gadget.GadgetType {
	case "git":
		err := cloneGitRepo(classicStateMachine.ImageDef, gadgetDir)
		if err != nil {
			return fmt.Errorf("Error cloning gadget repository: \"%s\"", err.Error())
		}
		sourceDir = gadgetDir
		break
	case "directory":
		// no need to check error here as the validity of the URL
		// has been confirmed by the schema validation
		sourceURL, _ := url.Parse(classicStateMachine.ImageDef.Gadget.GadgetURL)

		// copy the source tree to the workdir
		err := osutilCopySpecialFile(sourceURL.Path, gadgetDir)
		if err != nil {
			return fmt.Errorf("Error copying gadget source: %s", err.Error())
		}

		sourceDir = filepath.Join(gadgetDir, path.Base(sourceURL.Path))
		break
	}

	// now run "make" to build the gadget tree
	makeCmd := execCommand("make")
	makeCmd.Dir = sourceDir

	makeOutput, err := makeCmd.CombinedOutput()
	if err != nil {
		return fmt.Errorf("Error running \"make\" in gadget source. "+
			"Error is \"%s\". Full output below:\n%s",
			err.Error(), makeOutput)
	}

	return nil
}

// Prepare the gadget tree
func (stateMachine *StateMachine) prepareGadgetTree() error {
	// currently a no-op pending implementation of the classic image redesign
	/*var classicStateMachine *ClassicStateMachine
	  classicStateMachine = stateMachine.parent.(*ClassicStateMachine)
	  gadgetDir := filepath.Join(classicStateMachine.tempDirs.unpack, "gadget")
	  err := osMkdirAll(gadgetDir, 0755)
	  if err != nil && !os.IsExist(err) {
	          return fmt.Errorf("Error creating unpack directory: %s", err.Error())
	  }
	  // recursively copy the gadget tree to unpack/gadget
	  files, err := ioutilReadDir(classicStateMachine.Args.GadgetTree)
	  if err != nil {
	          return fmt.Errorf("Error reading gadget tree: %s", err.Error())
	  }
	  for _, gadgetFile := range files {
	          srcFile := filepath.Join(classicStateMachine.Args.GadgetTree, gadgetFile.Name())
	          if err := osutilCopySpecialFile(srcFile, gadgetDir); err != nil {
	                  return fmt.Errorf("Error copying gadget tree: %s", err.Error())
	          }
	  }

	  // We assume the gadget tree was built from a gadget source tree using
	  // snapcraft prime so the gadget.yaml file is expected in the meta directory
	  classicStateMachine.YamlFilePath = filepath.Join(gadgetDir, "meta", "gadget.yaml")*/

	return nil
}

// Bootstrap a chroot environment to install packages in. It will eventually
// become the rootfs of the image
func (stateMachine *StateMachine) createChroot() error {
	var classicStateMachine *ClassicStateMachine
	classicStateMachine = stateMachine.parent.(*ClassicStateMachine)

	if err := osMkdir(stateMachine.tempDirs.chroot, 0755); err != nil {
		return fmt.Errorf("Failed to create chroot directory: %s", err.Error())
	}

	debootstrapCmd := generateDebootstrapCmd(classicStateMachine.ImageDef,
		stateMachine.tempDirs.chroot,
		classicStateMachine.Packages,
	)

	debootstrapOutput, err := debootstrapCmd.CombinedOutput()
	if err != nil {
		return fmt.Errorf("Error running debootstrap command \"%s\". Error is \"%s\". Output is: \n%s",
			debootstrapCmd.String(), err.Error(), string(debootstrapOutput))
	}

	// add any extra apt sources to /etc/apt/sources.list
	aptSources := classicStateMachine.ImageDef.generatePocketList()

	sourcesList := filepath.Join(stateMachine.tempDirs.chroot, "etc", "apt", "sources.list")
	sourcesListFile, _ := os.OpenFile(sourcesList, os.O_APPEND|os.O_WRONLY, 0644)
	for _, aptSource := range aptSources {
		sourcesListFile.WriteString(aptSource)
	}

	return nil
}

// add PPAs to the apt sources list
func (stateMachine *StateMachine) addExtraPPAs() error {
	var classicStateMachine *ClassicStateMachine
	classicStateMachine = stateMachine.parent.(*ClassicStateMachine)

	// create /etc/apt/sources.list.d in the chroot if it doesn't already exist
	sourcesListD := filepath.Join(stateMachine.tempDirs.chroot, "etc", "apt", "sources.list.d")
	err := osMkdir(sourcesListD, 0755)
	if err != nil && !os.IsExist(err) {
		return fmt.Errorf("Failed to create apt sources.list.d: %s", err.Error())
	}

	// now create the ppa sources.list files
	tmpGPGDir, err := osMkdirTemp("/tmp", "ubuntu-image-gpg")
	if err != nil {
		return fmt.Errorf("Error creating temp dir for gpg imports: %s", err.Error())
	}
	defer osRemoveAll(tmpGPGDir)
	for _, ppa := range classicStateMachine.ImageDef.Customization.ExtraPPAs {
		ppaFileName, ppaFileContents := createPPAInfo(ppa,
			classicStateMachine.ImageDef.Series)

		ppaFile := filepath.Join(sourcesListD, ppaFileName)
		ppaIO, err := osOpenFile(ppaFile, os.O_CREATE|os.O_WRONLY, 0644)
		if err != nil {
			return fmt.Errorf("Error creating %s: %s", ppaFile, err.Error())
		}
		ppaIO.Write([]byte(ppaFileContents))
		ppaIO.Close()

		// Import keys either from the specified fingerprint or via the Launchpad API
		keyFileName := strings.Replace(ppaFileName, ".sources", ".gpg", 1)
		keyFilePath := filepath.Join(classicStateMachine.tempDirs.chroot,
			"etc", "apt", "trusted.gpg.d", keyFileName)
		err = importPPAKeys(ppa, tmpGPGDir, keyFilePath)
		if err != nil {
			return fmt.Errorf("Error retrieving signing key for ppa \"%s\": %s",
				ppa.PPAName, err.Error())
		}
	}
	if err := osRemoveAll(tmpGPGDir); err != nil {
		return fmt.Errorf("Error removing temporary gpg directory \"%s\": %s", tmpGPGDir, err.Error())
	}

	return nil
}

// Install packages in the chroot environment. This is accomplished by
// running commands to do the following:
// 1. Mount /proc /sys and /dev in the chroot
// 2. Run `apt update` in the chroot
// 3. Run `apt install <package list>` in the chroot
// 4. Unmount /proc /sys and /dev
func (stateMachine *StateMachine) installPackages() error {
	var classicStateMachine *ClassicStateMachine
	classicStateMachine = stateMachine.parent.(*ClassicStateMachine)

	// if any extra packages are specified, install them alongside the seeded packages
	if classicStateMachine.ImageDef.Customization != nil {
		for _, packageInfo := range classicStateMachine.ImageDef.Customization.ExtraPackages {
			classicStateMachine.Packages = append(classicStateMachine.Packages,
				packageInfo.PackageName)
		}
	}

<<<<<<< HEAD
	err := aptCmd.Run()
	aptOutput := "test"
	if err != nil {
		return fmt.Errorf("Error running apt command \"%s\". Error is \"%s\". Output is: \n%s",
			aptCmd.String(), err.Error(), string(aptOutput))
=======
	// Slice used to store all the commands that need to be run
	// to install the packages
	var installPackagesCmds []*exec.Cmd

	// mount some necessary partitions from the host in the chroot
	mounts := []string{"/dev", "/proc", "/sys"}
	var umounts []*exec.Cmd
	for _, mount := range mounts {
		mountCmd, umountCmd := mountFromHost(stateMachine.tempDirs.chroot, mount)
		defer umountCmd.Run()
		installPackagesCmds = append(installPackagesCmds, mountCmd)
		umounts = append(umounts, umountCmd)
	}

	// generate the apt update/install commands and append them to the slice of commands
	aptCmds := generateAptCmds(stateMachine.tempDirs.chroot, classicStateMachine.Packages)
	installPackagesCmds = append(installPackagesCmds, aptCmds...)
	installPackagesCmds = append(installPackagesCmds, umounts...) // don't forget to unmount!

	for _, cmd := range installPackagesCmds {
		cmdOutput, err := cmd.CombinedOutput()
		if err != nil {
			return fmt.Errorf("Error running command \"%s\". Error is \"%s\". Output is: \n%s",
				cmd.String(), err.Error(), string(cmdOutput))
		}
>>>>>>> bf6c6167
	}

	return nil
}

// Build a rootfs from a list of archive tasks
func (stateMachine *StateMachine) buildRootfsFromTasks() error {
	// currently a no-op pending implementation of the classic image redesign
	return nil
}

// Extract the rootfs from a tar archive
func (stateMachine *StateMachine) extractRootfsTar() error {
	// currently a no-op pending implementation of the classic image redesign
	return nil
}

// germinate runs the germinate binary and parses the output to create
// a list of packages from the seed section of the image definition
func (stateMachine *StateMachine) germinate() error {
	var classicStateMachine *ClassicStateMachine
	classicStateMachine = stateMachine.parent.(*ClassicStateMachine)

	// create a scratch directory to run germinate in
	germinateDir := filepath.Join(classicStateMachine.stateMachineFlags.WorkDir, "germinate")
	err := osMkdir(germinateDir, 0755)
	if err != nil && !os.IsExist(err) {
		return fmt.Errorf("Error creating germinate directory: \"%s\"", err.Error())
	}

	germinateCmd := generateGerminateCmd(classicStateMachine.ImageDef)
	germinateCmd.Dir = germinateDir

	if germinateOutput, err := germinateCmd.CombinedOutput(); err != nil {
		return fmt.Errorf("Error running germinate command \"%s\". Error is \"%s\". Output is: \n%s",
			germinateCmd.String(), err.Error(), string(germinateOutput))
	}

	packageMap := make(map[string]*[]string)
	packageMap[".seed"] = &classicStateMachine.Packages
	packageMap[".snaps"] = &classicStateMachine.Snaps
	for fileExtension, packageList := range packageMap {
		for _, fileName := range classicStateMachine.ImageDef.Rootfs.Seed.Names {
			seedFilePath := filepath.Join(germinateDir, fileName+fileExtension)
			seedFile, err := osOpen(seedFilePath)
			if err != nil {
				return fmt.Errorf("Error opening seed file %s: \"%s\"", seedFilePath, err.Error())
			}
			defer seedFile.Close()

			seedScanner := bufio.NewScanner(seedFile)
			for seedScanner.Scan() {
				seedLine := seedScanner.Bytes()
				matched, _ := regexp.Match(`^[a-z0-9].*`, seedLine)
				if matched {
					packageName := strings.Split(string(seedLine), " ")[0]
					*packageList = append(*packageList, packageName)
				}
			}
		}
	}

	return nil
}

// Customize Cloud init with the values in the image definition YAML
func (stateMachine *StateMachine) customizeCloudInit() error {
	// currently a no-op pending implementation of the classic image redesign
	return nil
}

// Configure Extra PPAs
func (stateMachine *StateMachine) setupExtraPPAs() error {
	// currently a no-op pending implementation of the classic image redesign
	return nil
}

// Install extra packages
// TODO: this should probably happen during the rootfs build steps.
// but what about extra packages with a tarball based images...
func (stateMachine *StateMachine) installExtraPackages() error {
	// currently a no-op pending implementation of the classic image redesign
	return nil
}

// Handle any manual customizations specified in the image definition
func (stateMachine *StateMachine) manualCustomization() error {
	// currently a no-op pending implementation of the classic image redesign
	return nil
}

// preseedClassicImage calls image.Prepare to seed extra snaps in classic images
// currently only used when --filesystem is provided
func (stateMachine *StateMachine) preseedClassicImage() error {
	var classicStateMachine *ClassicStateMachine
	classicStateMachine = stateMachine.parent.(*ClassicStateMachine)

	var imageOpts image.Options

	var err error
	imageOpts.Snaps, imageOpts.SnapChannels, err = parseSnapsAndChannels(classicStateMachine.Snaps)
	if err != nil {
		return err
	}

	// add any extra snaps from the image definition to the list
	for _, extraSnap := range classicStateMachine.ImageDef.Customization.ExtraSnaps {
		if !helper.SliceHasElement(classicStateMachine.Snaps, extraSnap.SnapName) {
			imageOpts.Snaps = append(imageOpts.Snaps, extraSnap.SnapName)
		}
		if extraSnap.Channel != "" {
			imageOpts.SnapChannels[extraSnap.SnapName] = extraSnap.Channel
		}
	}

	// plug/slot sanitization not used by snap image.Prepare, make it no-op.
	snap.SanitizePlugsSlots = func(snapInfo *snap.Info) {}

	// iterate through the list of snaps and ensure that all of their bases
	// are also set to be installed
	for _, seededSnap := range imageOpts.Snaps {
		snapStore := store.New(nil, nil)
		snapSpec := store.SnapSpec{Name: seededSnap}
		snapContext := context.TODO() //context can be empty, just not nil
		snapInfo, err := snapStore.SnapInfo(snapContext, snapSpec, nil)
		if err != nil {
			return fmt.Errorf("Error getting info for snap %s: \"%s\"",
				seededSnap, err.Error())
		}
		if !helper.SliceHasElement(imageOpts.Snaps, snapInfo.Base) {
			imageOpts.Snaps = append(imageOpts.Snaps, snapInfo.Base)
		}
	}

	imageOpts.Classic = true
	imageOpts.Architecture = classicStateMachine.ImageDef.Architecture

	imageOpts.PrepareDir = classicStateMachine.tempDirs.chroot

	customizations := *new(image.Customizations)
	imageOpts.Customizations = customizations

	if err := imagePrepare(&imageOpts); err != nil {
		return fmt.Errorf("Error preparing image: %s", err.Error())
	}
	return nil
}

// populateClassicRootfsContents copies over the staged rootfs
// to rootfs. It also changes fstab and handles the --cloud-init flag
func (stateMachine *StateMachine) populateClassicRootfsContents() error {
	/*	var classicStateMachine *ClassicStateMachine
		classicStateMachine = stateMachine.parent.(*ClassicStateMachine)

		var src string
		if classicStateMachine.Opts.Filesystem != "" {
			src = classicStateMachine.Opts.Filesystem
		} else {
			src = filepath.Join(classicStateMachine.tempDirs.unpack, "chroot")
		}

		files, err := ioutilReadDir(src)
		if err != nil {
			return fmt.Errorf("Error reading unpack/chroot dir: %s", err.Error())
		}

		for _, srcFile := range files {
			srcFile := filepath.Join(src, srcFile.Name())
			if err := osutilCopySpecialFile(srcFile, classicStateMachine.tempDirs.rootfs); err != nil {
				return fmt.Errorf("Error copying rootfs: %s", err.Error())
			}
		}

		fstabPath := filepath.Join(classicStateMachine.tempDirs.rootfs, "etc", "fstab")
		fstabBytes, err := ioutilReadFile(fstabPath)
		if err == nil {
			if !strings.Contains(string(fstabBytes), "LABEL=writable") {
				re := regexp.MustCompile(`(?m:^LABEL=\S+\s+/\s+(.*)$)`)
				newContents := re.ReplaceAll(fstabBytes, []byte("LABEL=writable\t/\t$1"))
				if !strings.Contains(string(newContents), "LABEL=writable") {
					newContents = []byte("LABEL=writable   /    ext4   defaults    0 0")
				}
				err := ioutilWriteFile(fstabPath, newContents, 0644)
				if err != nil {
					return fmt.Errorf("Error writing to fstab: %s", err.Error())
				}
			}
		}

		if classicStateMachine.commonFlags.CloudInit != "" {
			seedDir := filepath.Join(classicStateMachine.tempDirs.rootfs, "var", "lib", "cloud", "seed")
			cloudDir := filepath.Join(seedDir, "nocloud-net")
			err := osMkdirAll(cloudDir, 0756)
			if err != nil && !os.IsExist(err) {
				return fmt.Errorf("Error creating cloud-init dir: %s", err.Error())
			}
			metadataFile := filepath.Join(cloudDir, "meta-data")
			metadataIO, err := osOpenFile(metadataFile, os.O_CREATE|os.O_WRONLY, 0644)
			if err != nil {
				return fmt.Errorf("Error opening cloud-init meta-data file: %s", err.Error())
			}
			metadataIO.Write([]byte("instance-id: nocloud-static"))
			metadataIO.Close()

			userdataFile := filepath.Join(cloudDir, "user-data")
			err = osutilCopyFile(classicStateMachine.commonFlags.CloudInit,
				userdataFile, osutil.CopyFlagDefault)
			if err != nil {
				return fmt.Errorf("Error copying cloud-init: %s", err.Error())
			}
		}*/

	// currently a no-op pending implementation of the classic image redesign
	return nil
}

// Generate the manifest
func (stateMachine *StateMachine) generatePackageManifest() error {
	// currently a no-op pending implementation of the classic image redesign
	/*
		// This is basically just a wrapper around dpkg-query

		outputPath := filepath.Join(stateMachine.commonFlags.OutputDir, "filesystem.manifest")
		cmd := execCommand("sudo", "chroot", stateMachine.tempDirs.rootfs, "dpkg-query", "-W", "--showformat=${Package} ${Version}\n")
		manifest, err := os.Create(outputPath)
		if err != nil {
			return fmt.Errorf("Error creating manifest file: %s", err.Error())
		}
		defer manifest.Close()

		cmd.Stdout = manifest
		err = cmd.Run()
		return err
	*/
	return nil
}<|MERGE_RESOLUTION|>--- conflicted
+++ resolved
@@ -385,13 +385,6 @@
 		}
 	}
 
-<<<<<<< HEAD
-	err := aptCmd.Run()
-	aptOutput := "test"
-	if err != nil {
-		return fmt.Errorf("Error running apt command \"%s\". Error is \"%s\". Output is: \n%s",
-			aptCmd.String(), err.Error(), string(aptOutput))
-=======
 	// Slice used to store all the commands that need to be run
 	// to install the packages
 	var installPackagesCmds []*exec.Cmd
@@ -417,7 +410,6 @@
 			return fmt.Errorf("Error running command \"%s\". Error is \"%s\". Output is: \n%s",
 				cmd.String(), err.Error(), string(cmdOutput))
 		}
->>>>>>> bf6c6167
 	}
 
 	return nil
