--- conflicted
+++ resolved
@@ -5,14 +5,11 @@
 	"fmt"
 	"net/url"
 	"os"
-<<<<<<< HEAD
 	"path/filepath"
-=======
 	"path"
 	"path/filepath"
 	"regexp"
 	"strings"
->>>>>>> 9ca35261
 
 	"github.com/invopop/jsonschema"
 	"github.com/xeipuuv/gojsonschema"
@@ -132,12 +129,7 @@
 		rootfsCreationStates = append(rootfsCreationStates,
 			stateFunc{"extract_rootfs_tar", (*StateMachine).extractRootfsTar})
 	} else if classicStateMachine.ImageDef.Rootfs.Seed != nil {
-<<<<<<< HEAD
-		rootfsCreationStates = append(rootfsCreationStates,
-			stateFunc{"create_chroot", (*StateMachine).createChroot})
-=======
 		rootfsCreationStates = append(rootfsCreationStates, rootfsSeedStates...)
->>>>>>> 9ca35261
 	} else {
 		rootfsCreationStates = append(rootfsCreationStates,
 			stateFunc{"build_rootfs_from_tasks", (*StateMachine).buildRootfsFromTasks})
